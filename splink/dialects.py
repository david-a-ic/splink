from abc import ABC, abstractproperty
from typing import TYPE_CHECKING, final

if TYPE_CHECKING:
    from .comparison_level_creator import ComparisonLevelCreator


class SplinkDialect(ABC):
    # Stores instances of each subclass of SplinkDialect.
    _dialect_instances = {}
    # string defined by subclasses to be used in factory method from_string
    # give a dummy default value so that subclasses that fail to do this
    # don't ruin functionality for existing subclasses
    _dialect_name_for_factory = None

    # Register a subclass of SplinkDialect on its creation.
    # Whenever that subclass is called again, use the previous instance.
    def __new__(cls, *args, **kwargs):
        if cls not in cls._dialect_instances:
            instance = super(SplinkDialect, cls).__new__(cls)
            cls._dialect_instances[cls] = instance
        return cls._dialect_instances[cls]

    @abstractproperty
    def name(self):
        pass

    @property
    def sqlglot_name(self):
        return self.name

    @classmethod
    def from_string(cls, dialect_name: str):
        # list of classes which match _dialect_name_for_factory
        # should just get a single subclass, as this should be unique
        classes_from_dialect_name = [
            c
            for c in cls.__subclasses__()
            if c._dialect_name_for_factory == dialect_name
        ]
        # use sequence unpacking to catch if we duplicate
        # _dialect_name_for_factory in subclasses
        if len(classes_from_dialect_name) == 1:
            subclass = classes_from_dialect_name[0]
            return subclass()
        # error - either too many subclasses found
        if len(classes_from_dialect_name) > 1:
            classes_string = ", ".join(map(str, classes_from_dialect_name))
            error_message = (
                "Found multiple subclasses of `SplinkDialect` with "
                "lookup string `_dialect_name_for_factory` equal to "
                f"supplied value {dialect_name}: {classes_string}!"
            )
        # or _no_ subclasses found
        else:
            error_message = (
                "Could not find subclass of `SplinkDialect` with "
                f"lookup string '{dialect_name}'."
            )
        raise ValueError(error_message)

    @property
    def levenshtein_function_name(self):
        raise NotImplementedError(
            f"Backend '{self.name}' does not have a 'Levenshtein' function"
        )

    @property
    def damerau_levenshtein_function_name(self):
        raise NotImplementedError(
            f"Backend '{self.name}' does not have a 'Damerau-Levenshtein' function"
        )

    @property
    def jaro_winkler_function_name(self):
        raise NotImplementedError(
            f"Backend '{self.name}' does not have a 'Jaro-Winkler' function"
        )

    @property
    def jaro_function_name(self):
        raise NotImplementedError(
            f"Backend '{self.name}' does not have a 'Jaro' function"
        )

    @property
    def jaccard_function_name(self):
        raise NotImplementedError(
            f"Backend '{self.name}' does not have a 'Jaccard' function"
        )

    @staticmethod
    def _wrap_in_nullif(func):
        def nullif_wrapped_function(*args, **kwargs):
            # convert empty strings to NULL
            return f"NULLIF({func(*args, **kwargs)}, '')"

        return nullif_wrapped_function

    @final
    def try_parse_date(self, name: str, date_format: str = None):
        return self._wrap_in_nullif(self._try_parse_date_raw)(name, date_format)

    def _try_parse_date_raw(self, name: str, date_format: str = None):
        raise NotImplementedError(
            f"Backend '{self.name}' does not have a 'try_parse_date' function"
        )

    @final
    def regex_extract(self, name: str, pattern: str, capture_group: int = 0):
        return self._wrap_in_nullif(self._regex_extract_raw)(
            name, pattern, capture_group
        )

    def _regex_extract_raw(self, name: str, pattern: str, capture_group: int = 0):
        raise NotImplementedError(
            f"Backend '{self.name}' does not have a 'regex_extract' function"
        )


class DuckDBDialect(SplinkDialect):
    _dialect_name_for_factory = "duckdb"

    @property
    def name(self):
        return "duckdb"

    @property
    def levenshtein_function_name(self):
        return "levenshtein"

    @property
    def damerau_levenshtein_function_name(self):
        return "damerau_levenshtein"

    @property
    def jaro_function_name(self):
        return "jaro_similarity"

    @property
    def jaro_winkler_function_name(self):
        return "jaro_winkler_similarity"

    @property
    def jaccard_function_name(self):
        return "jaccard"

    @property
    def default_date_format(self):
        return "%Y-%m-%d"

    def _try_parse_date_raw(self, name: str, date_format: str = None):
        if date_format is None:
            date_format = self.default_date_format
        return f"""try_strptime({name}, '{date_format}')"""

    def _regex_extract_raw(self, name: str, pattern: str, capture_group: int = 0):
        return f"regexp_extract({name}, '{pattern}', {capture_group})"


class SparkDialect(SplinkDialect):
    _dialect_name_for_factory = "spark"

    @property
    def name(self):
        return "spark"

    @property
    def levenshtein_function_name(self):
        return "levenshtein"

    @property
    def damerau_levenshtein_function_name(self):
        return "damerau_levenshtein"

    @property
    def jaro_function_name(self):
        return "jaro_sim"

    @property
    def jaro_winkler_function_name(self):
        return "jaro_winkler"

    @property
    def jaccard_function_name(self):
        return "jaccard"

    @property
    def default_date_format(self):
        return "yyyy-MM-dd"

    def date_diff(self, clc: "ComparisonLevelCreator"):
        # need custom solution as sqlglot gets confused by 'metric', as in Spark
        # datediff _only_ works in days
        clc.col_expression.sql_dialect = self
        col = clc.col_expression
        datediff_args = f"{col.name_l}, {col.name_r}"

        if clc.date_metric == "day":
            date_f = f"""
                abs(
                    datediff(
                        {datediff_args}
                    )
                )
            """
        elif clc.date_metric in ["month", "year"]:
            date_f = f"""
                floor(abs(
                    months_between(
                        {datediff_args}
                    )"""
            if clc.date_metric == "year":
                date_f += " / 12))"
            else:
                date_f += "))"
        return f"""
            {date_f} <= {clc.date_threshold}
        """

    def _try_parse_date_raw(self, name: str, date_format: str = None):
        if date_format is None:
            date_format = self.default_date_format
        return f"""to_date({name}, '{date_format}')"""

    def _regex_extract_raw(self, name: str, pattern: str, capture_group: int = 0):
        return f"regexp_extract({name}, '{pattern}', {capture_group})"


class SqliteDialect(SplinkDialect):
    _dialect_name_for_factory = "sqlite"

    @property
    def name(self):
        return "sqlite"

    # SQLite does not natively support string distance functions.
    # However, sqlite UDFs are registered automatically by Splink
    @property
    def levenshtein_function_name(self):
        return "levenshtein"

    @property
    def damerau_levenshtein_function_name(self):
        return "damerau_levenshtein"

    @property
    def jaro_function_name(self):
        return "jaro_sim"

    @property
    def jaro_winkler_function_name(self):
        return "jaro_winkler"


class PostgresDialect(SplinkDialect):
    _dialect_name_for_factory = "postgres"

    @property
    def name(self):
        return "postgres"

    @property
    def levenshtein_function_name(self):
        return "levenshtein"

    def date_diff(self, clc: "ComparisonLevelCreator"):
        """Note some of these functions are not native postgres functions and
        instead are UDFs which are automatically registered by Splink
        """

        clc.col_expression.sql_dialect = self
        col = clc.col_expression
        datediff_args = f"{col.name_l}, {col.name_r}"

        if clc.date_metric == "day":
            date_f = f"""
                abs(
                    datediff(
                        {datediff_args}
                    )
                )
            """
        elif clc.date_metric in ["month", "year"]:
            date_f = f"""
                floor(abs(
                    ave_months_between(
                        {datediff_args}
                    )"""
            if clc.date_metric == "year":
                date_f += " / 12))"
            else:
                date_f += "))"
        return f"""
            {date_f} <= {clc.date_threshold}
        """

<<<<<<< HEAD
    def _regex_extract_raw(self, name: str, pattern: str, capture_group: int = 0):
        # full match - wrap pattern in parentheses so first group is whole expression
        if capture_group == 0:
            pattern = f"({pattern})"
        if capture_group > 1:
            # currently no easy way to capture non-first groups
            raise ValueError(
                "'postgres' backend does not currently support a capture_group greater "
                "than 1. To proceed you must use your own SQL expression"
            )
        return f"substring({name} from '{pattern}')"
=======
    @property
    def default_date_format(self):
        return "YYYY-MM-DD"

    def try_parse_date(self, name: str, date_format: str = None):
        if date_format is None:
            date_format = self.default_date_format
        return f"""to_date({name}, '{date_format}')"""
>>>>>>> a83c8674

    def array_intersect(self, clc: "ComparisonLevelCreator"):
        clc.col_expression.sql_dialect = self
        col = clc.col_expression
        threshold = clc.min_intersection
        return f"""
        CARDINALITY(ARRAY_INTERSECT({col.name_l}, {col.name_r})) >= {threshold}
        """.strip()


class AthenaDialect(SplinkDialect):
    _dialect_name_for_factory = "athena"

    @property
    def name(self):
        return "athena"

    @property
    def sqlglot_name(self):
        return "presto"

    @property
    def _levenshtein_name(self):
        return "levenshtein_distance"


_dialect_lookup = {
    "duckdb": DuckDBDialect(),
    "spark": SparkDialect(),
    "sqlite": SqliteDialect(),
    "postgres": PostgresDialect(),
    "athena": AthenaDialect(),
}<|MERGE_RESOLUTION|>--- conflicted
+++ resolved
@@ -295,7 +295,6 @@
             {date_f} <= {clc.date_threshold}
         """
 
-<<<<<<< HEAD
     def _regex_extract_raw(self, name: str, pattern: str, capture_group: int = 0):
         # full match - wrap pattern in parentheses so first group is whole expression
         if capture_group == 0:
@@ -307,16 +306,15 @@
                 "than 1. To proceed you must use your own SQL expression"
             )
         return f"substring({name} from '{pattern}')"
-=======
+
     @property
     def default_date_format(self):
         return "YYYY-MM-DD"
 
-    def try_parse_date(self, name: str, date_format: str = None):
+    def _try_parse_date_raw(self, name: str, date_format: str = None):
         if date_format is None:
             date_format = self.default_date_format
         return f"""to_date({name}, '{date_format}')"""
->>>>>>> a83c8674
 
     def array_intersect(self, clc: "ComparisonLevelCreator"):
         clc.col_expression.sql_dialect = self
