--- conflicted
+++ resolved
@@ -360,8 +360,10 @@
                 Defaults to None
             term_frequency_adjustments (bool, optional): If True, apply term
                 frequency adjustments to the exact match level for "col_name".
-                Also applies term frequency adjustments to phonetic_col_name
-                exact match level, if it exists.
+                Defaults to False.
+            term_frequency_adjustments_phonetic_name (bool, optional): If True, apply
+                term frequency adjustments to the exact match level for
+                "phonetic_col_name".
                 Defaults to False.
             levenshtein_thresholds (Union[int, list], optional): The thresholds to use
                 for levenshtein similarity level(s).
@@ -553,7 +555,6 @@
         return False
 
 
-<<<<<<< HEAD
 class ForenameSurnameComparisonBase(Comparison):
     def __init__(
         self,
@@ -889,7 +890,69 @@
                 include_colname_in_charts_label=True,
             )
             comparison_levels = comparison_levels + threshold_levels
-=======
+
+        comparison_levels.append(
+            self._else_level(m_probability=m_probability_else),
+        )
+
+        # Construct Description
+        comparison_desc = ""
+        if include_exact_match_level:
+            comparison_desc += "Exact match vs. "
+
+        if phonetic_forename_col_name and phonetic_surname_col_name is not None:
+            comparison_desc += "Phonetic match forename and surname vs. "
+
+        if include_columns_reversed:
+            comparison_desc += "Forename and surname columns reversed vs. "
+
+        comparison_desc += "Surname exact match vs. "
+
+        comparison_desc += "Forename exact match vs. "
+
+        if len(levenshtein_thresholds) > 0:
+            comparison_desc += distance_threshold_description(
+                surname_col_name, "levenshtein", levenshtein_thresholds
+            )
+
+        if len(jaro_winkler_thresholds) > 0:
+            comparison_desc += distance_threshold_description(
+                surname_col_name, "jaro-winkler", jaro_winkler_thresholds
+            )
+
+        if len(jaccard_thresholds) > 0:
+            comparison_desc += distance_threshold_description(
+                surname_col_name, "jaccard", jaccard_thresholds
+            )
+
+        if len(levenshtein_thresholds) > 0:
+            comparison_desc += distance_threshold_description(
+                forename_col_name, "levenshtein", levenshtein_thresholds
+            )
+
+        if len(jaro_winkler_thresholds) > 0:
+            comparison_desc += distance_threshold_description(
+                forename_col_name, "jaro-winkler", jaro_winkler_thresholds
+            )
+
+        if len(jaccard_thresholds) > 0:
+            comparison_desc += distance_threshold_description(
+                forename_col_name, "jaccard", jaccard_thresholds
+            )
+
+        comparison_desc += "anything else"
+
+        comparison_dict = {
+            "comparison_description": comparison_desc,
+            "comparison_levels": comparison_levels,
+        }
+        super().__init__(comparison_dict)
+
+    @property
+    def _is_distance_subclass(self):
+        return False
+
+
 class PostcodeComparisonBase(Comparison):
     def __init__(
         self,
@@ -1090,7 +1153,6 @@
                     m_probability=m_prob,
                 )
                 comparison_levels.append(comparison_level)
->>>>>>> 04bf8866
 
         comparison_levels.append(
             self._else_level(m_probability=m_probability_else),
@@ -1098,62 +1160,6 @@
 
         # Construct Description
         comparison_desc = ""
-<<<<<<< HEAD
-        if include_exact_match_level:
-            comparison_desc += "Exact match vs. "
-
-        if phonetic_forename_col_name and phonetic_surname_col_name is not None:
-            comparison_desc += "Phonetic match forename and surname vs. "
-
-        if include_columns_reversed:
-            comparison_desc += "Forename and surname columns reversed vs. "
-
-        comparison_desc += "Surname exact match vs. "
-
-        comparison_desc += "Forename exact match vs. "
-
-        if len(levenshtein_thresholds) > 0:
-            comparison_desc += distance_threshold_description(
-                surname_col_name, "levenshtein", levenshtein_thresholds
-            )
-
-        if len(jaro_winkler_thresholds) > 0:
-            comparison_desc += distance_threshold_description(
-                surname_col_name, "jaro-winkler", jaro_winkler_thresholds
-            )
-
-        if len(jaccard_thresholds) > 0:
-            comparison_desc += distance_threshold_description(
-                surname_col_name, "jaccard", jaccard_thresholds
-            )
-
-        if len(levenshtein_thresholds) > 0:
-            comparison_desc += distance_threshold_description(
-                forename_col_name, "levenshtein", levenshtein_thresholds
-            )
-
-        if len(jaro_winkler_thresholds) > 0:
-            comparison_desc += distance_threshold_description(
-                forename_col_name, "jaro-winkler", jaro_winkler_thresholds
-            )
-
-        if len(jaccard_thresholds) > 0:
-            comparison_desc += distance_threshold_description(
-                forename_col_name, "jaccard", jaccard_thresholds
-            )
-
-        comparison_desc += "anything else"
-
-        comparison_dict = {
-            "comparison_description": comparison_desc,
-            "comparison_levels": comparison_levels,
-        }
-        super().__init__(comparison_dict)
-
-    @property
-    def _is_distance_subclass(self):
-        return False
-=======
         if include_full_match_level:
             comparison_desc += "Exact match on full postcode vs. "
 
@@ -1179,5 +1185,4 @@
             "comparison_description": comparison_desc,
             "comparison_levels": comparison_levels,
         }
-        super().__init__(comparison_dict)
->>>>>>> 04bf8866
+        super().__init__(comparison_dict)