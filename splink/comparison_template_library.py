# Script defining comparison templates that act as wrapper functions which produce
# comparisons based on the type of data in a column with default values to make
# it simpler to use splink out-of-the-box

from __future__ import annotations

import logging

from .comparison import Comparison  # change to self
from .comparison_level_composition import and_
from .comparison_library_utils import (
    datediff_error_logger,
    distance_threshold_comparison_levels,
    distance_threshold_description,
)
from .misc import ensure_is_iterable

logger = logging.getLogger(__name__)


class DateComparisonBase(Comparison):
    def __init__(
        self,
        col_name: str,
        cast_strings_to_date: bool = False,
        date_format: str = None,
        invalid_dates_as_null: bool = False,
        include_exact_match_level: bool = True,
        term_frequency_adjustments: bool = False,
        separate_1st_january: bool = False,
        levenshtein_thresholds: int | list = [],
        damerau_levenshtein_thresholds: int | list = [1],
        datediff_thresholds: int | list = [1, 1, 10],
        datediff_metrics: str | list = ["month", "year", "year"],
        m_probability_exact_match: float = None,
        m_probability_1st_january: float = None,
        m_probability_or_probabilities_lev: float | list = None,
        m_probability_or_probabilities_dl: float | list = None,
        m_probability_or_probabilities_datediff: float | list = None,
        m_probability_else: float = None,
    ) -> Comparison:
        """A wrapper to generate a comparison for a date column the data in
        `col_name` with preselected defaults.

        The default arguments will give a comparison with comparison levels:\n
        - Exact match (1st of January only)\n
        - Exact match (all other dates)\n
        - Damerau-Levenshtein distance <= 1\n
        - Date difference <= 1 year\n
        - Date difference <= 10 years \n
        - Anything else

        Args:
            col_name (str): The name of the column to compare.
            cast_strings_to_date (bool, optional): Set to True to
                enable date-casting when input dates are strings. Also adjust
                date_format if date-strings are not in (yyyy-mm-dd) format.
                Defaults to False.
            date_format (str, optional): Format of input dates if date-strings
                are given. Must be consistent across record pairs. If None
                (the default), downstream functions for each backend assign
                date_format to ISO 8601 format (yyyy-mm-dd).
                Set to "yyyy-MM-dd" for Spark and "%Y-%m-%d" for DuckDB
                when invalid_dates_as_null=True
            invalid_dates_as_null (bool, optional): assign any dates that do not adhere
                to date_format to the null level. Defaults to False.
            include_exact_match_level (bool, optional): If True, include an exact match
                level. Defaults to True.
            term_frequency_adjustments (bool, optional): If True, apply term frequency
                adjustments to the exact match level. Defaults to False.
            separate_1st_january (bool, optional): If True, include a separate
                exact match comparison level when date is 1st January.
            levenshtein_thresholds (Union[int, list], optional): The thresholds to use
                for levenshtein similarity level(s).
                Defaults to []
            damerau_levenshtein_thresholds (Union[int, list], optional): The thresholds
                to use for damerau-levenshtein similarity level(s).
                Defaults to [1]
            datediff_thresholds (Union[int, list], optional): The thresholds to use
                for datediff similarity level(s).
                Defaults to [1, 1].
            datediff_metrics (Union[str, list], optional): The metrics to apply
                thresholds to for datediff similarity level(s).
                Defaults to ["month", "year"].
            cast_strings_to_date (bool, optional): Set to True to
                enable date-casting when input dates are strings. Also adjust
                date_format if date-strings are not in (yyyy-mm-dd) format.
                Defaults to False.
            date_format (str, optional): Format of input dates if date-strings
                are given. Must be consistent across record pairs. If None
                (the default), downstream functions for each backend assign
                date_format to ISO 8601 format (yyyy-mm-dd).
            m_probability_exact_match (float, optional): If provided, overrides the
                default m probability for the exact match level. Defaults to None.
            m_probability_or_probabilities_lev (Union[float, list], optional):
                If provided, overrides the default m probabilities
                for the levenshtein thresholds specified. Defaults to None.
            m_probability_or_probabilities_dl (Union[float, list], optional):
                _description_. If provided, overrides the default m probabilities
                for the damerau-levenshtein thresholds specified. Defaults to None.
            m_probability_or_probabilities_datediff (Union[float, list], optional):
                If provided, overrides the default m probabilities
                for the datediff thresholds specified. Defaults to None.
            m_probability_else (float, optional): If provided, overrides the
                default m probability for the 'anything else' level. Defaults to None.

        Examples:
            === "DuckDB"
                Basic Date Comparison
                ``` python
                import splink.duckdb.duckdb_comparison_template_library as ctl
                ctl.date_comparison("date_of_birth")
                ```
                Bespoke Date Comparison
                ``` python
                import splink.duckdb.duckdb_comparison_template_library as ctl
                ctl.date_comparison("date_of_birth",
                                    damerau_levenshtein_thresholds=[],
                                    levenshtein_thresholds=[2],
                                    datediff_thresholds=[1, 1],
                                    datediff_metrics=["month", "year"])
                ```
                Date Comparison casting columns date and assigning values that do not
                match the date_format to the null level
                ``` python
                import splink.duckdb.duckdb_comparison_template_library as ctl
                ctl.date_comparison("date_of_birth",
                                    cast_strings_to_date=True,
                                    date_format='%d/%m/%Y',
                                    invalid_dates_as_null=True)
                ```
            === "Spark"
                Basic Date Comparison
                ``` python
                import splink.spark.spark_comparison_template_library as ctl
                ctl.date_comparison("date_of_birth")
                ```
                Bespoke Date Comparison
                ``` python
                import splink.spark.spark_comparison_template_library as ctl
                ctl.date_comparison("date_of_birth",
                                    damerau_levenshtein_thresholds=[],
                                    levenshtein_thresholds=[2],
                                    datediff_thresholds=[1, 1],
                                    datediff_metrics=["month", "year"])
                ```
                Date Comparison casting columns date and assigning values that do not
                match the date_format to the null level
                ``` python
                import splink.spark.spark_comparison_template_library as ctl
                ctl.date_comparison("date_of_birth",
                                    cast_strings_to_date=True,
                                    date_format='dd/mm/yyyy',
                                    invalid_dates_as_null=True)
                ```
        Returns:
            Comparison: A comparison that can be inclued in the Splink settings
                dictionary.
        """
        # Construct Comparison
        comparison_levels = []
        if invalid_dates_as_null:
            comparison_levels.append(self._null_level(col_name, date_format))
        else:
            comparison_levels.append(self._null_level(col_name))

        # Validate user inputs
        datediff_error_logger(thresholds=datediff_thresholds, metrics=datediff_metrics)

        if separate_1st_january:
            dob_first_jan = {
                "sql_condition": f"SUBSTR({col_name}_l, 6, 5) = '01-01'",
                "label_for_charts": "Date is 1st Jan",
            }
            comparison_level = {
                and_(
                    self._exact_match_level(col_name),
                    dob_first_jan,
                    label_for_charts="Exact match and 1st Jan",
                )
            }

            if m_probability_1st_january:
                comparison_level["m_probability"] = m_probability_1st_january
            if term_frequency_adjustments:
                comparison_level["tf_adjustment_column"] = col_name
            comparison_levels.append(comparison_level)

        if include_exact_match_level:
            comparison_level = self._exact_match_level(
                col_name,
                term_frequency_adjustments=term_frequency_adjustments,
                m_probability=m_probability_exact_match,
            )
            comparison_levels.append(comparison_level)

        levenshtein_thresholds = ensure_is_iterable(levenshtein_thresholds)
        if len(levenshtein_thresholds) > 0:
            threshold_comparison_levels = distance_threshold_comparison_levels(
                self,
                col_name,
                distance_function_name="levenshtein",
                distance_threshold_or_thresholds=levenshtein_thresholds,
                m_probability_or_probabilities_thres=m_probability_or_probabilities_lev,
            )
            comparison_levels = comparison_levels + threshold_comparison_levels

        damerau_levenshtein_thresholds = ensure_is_iterable(
            damerau_levenshtein_thresholds
        )
        if len(damerau_levenshtein_thresholds) > 0:
            damerau_levenshtein_thresholds = ensure_is_iterable(
                damerau_levenshtein_thresholds
            )
            threshold_comparison_levels = distance_threshold_comparison_levels(
                self,
                col_name,
                distance_function_name="damerau-levenshtein",
                distance_threshold_or_thresholds=damerau_levenshtein_thresholds,
                m_probability_or_probabilities_thres=m_probability_or_probabilities_dl,
            )
            comparison_levels = comparison_levels + threshold_comparison_levels

        datediff_thresholds = ensure_is_iterable(datediff_thresholds)
        datediff_metrics = ensure_is_iterable(datediff_metrics)
        if len(datediff_thresholds) > 0:
            if m_probability_or_probabilities_datediff is None:
                m_probability_or_probabilities_datediff = [None] * len(
                    datediff_thresholds
                )
            m_probability_or_probabilities_datediff = ensure_is_iterable(
                m_probability_or_probabilities_datediff
            )

            for thres, metric, m_prob in zip(
                datediff_thresholds,
                datediff_metrics,
                m_probability_or_probabilities_datediff,
            ):
                comparison_level = self._datediff_level(
                    col_name,
                    date_threshold=thres,
                    date_metric=metric,
                    m_probability=m_prob,
                    cast_strings_to_date=cast_strings_to_date,
                    date_format=date_format,
                )
                comparison_levels.append(comparison_level)

        comparison_levels.append(
            self._else_level(m_probability=m_probability_else),
        )

        # Construct Description
        comparison_desc = ""
        if include_exact_match_level:
            comparison_desc += "Exact match vs. "

        if len(levenshtein_thresholds) > 0:
            desc = distance_threshold_description(
                col_name, "levenshtein", levenshtein_thresholds
            )
            comparison_desc += desc

        if len(damerau_levenshtein_thresholds) > 0:
            desc = distance_threshold_description(
                col_name, "damerau-levenshtein", damerau_levenshtein_thresholds
            )
            comparison_desc += desc

        if len(datediff_thresholds) > 0:
            datediff_desc = ", ".join(
                [
                    f"{m.title()}(s): {v}"
                    for v, m in zip(datediff_thresholds, datediff_metrics)
                ]
            )
            plural = "" if len(datediff_thresholds) == 1 else "s"
            comparison_desc += (
                f"Dates within the following threshold{plural} {datediff_desc} vs. "
            )

        comparison_desc += "anything else"

        comparison_dict = {
            "comparison_description": comparison_desc,
            "comparison_levels": comparison_levels,
        }
        super().__init__(comparison_dict)

    @property
    def _is_distance_subclass(self):
        return False


class NameComparisonBase(Comparison):
    def __init__(
        self,
        col_name: str,
        regex_extract: str = None,
        set_to_lowercase: str = False,
        include_exact_match_level: bool = True,
        phonetic_col_name: str = None,
        term_frequency_adjustments: bool = False,
        levenshtein_thresholds: int | list = [],
        damerau_levenshtein_thresholds: int | list = [1],
        jaro_thresholds: float | list = [],
        jaro_winkler_thresholds: float | list = [0.9, 0.8],
        jaccard_thresholds: float | list = [],
        m_probability_exact_match_name: float = None,
        m_probability_exact_match_phonetic_name: float = None,
        m_probability_or_probabilities_lev: float | list = None,
        m_probability_or_probabilities_dl: float | list = None,
        m_probability_or_probabilities_jar: float | list = None,
        m_probability_or_probabilities_jw: float | list = None,
        m_probability_or_probabilities_jac: float | list = None,
        m_probability_else: float = None,
    ) -> Comparison:
        """A wrapper to generate a comparison for a name column the data in
        `col_name` with preselected defaults.

        The default arguments will give a comparison with comparison levels:\n
        - Exact match \n
        - Damerau-Levenshtein Distance <= 1
        - Jaro Winkler similarity >= 0.9\n
        - Jaro Winkler similarity >= 0.8\n
        - Anything else

        Args:
            col_name (str): The name of the column to compare.
            regex_extract (str): Regular expression pattern to evaluate a match on.
            set_to_lowercase (bool): If True, all names are set to lowercase
                during the pairwise comparisons.
                Defaults to False
            include_exact_match_level (bool, optional): If True, include an exact match
                level for col_name. Defaults to True.
            phonetic_col_name (str): The name of the column with phonetic reduction
                (such as dmetaphone) of col_name. Including parameter will create
                an exact match level for  phonetic_col_name. The phonetic column must
                be present in the dataset to use this parameter.
                Defaults to None
            term_frequency_adjustments (bool, optional): If True, apply term
                frequency adjustments to the exact match level for "col_name".
                Defaults to False.
            term_frequency_adjustments_phonetic_name (bool, optional): If True, apply
                term frequency adjustments to the exact match level for
                "phonetic_col_name".
                Defaults to False.
            levenshtein_thresholds (Union[int, list], optional): The thresholds to use
                for levenshtein similarity level(s).
                Defaults to []
            damerau_levenshtein_thresholds (Union[int, list], optional): The thresholds
                to use for damerau-levenshtein similarity level(s).
                Defaults to [1]
            jaro_thresholds (Union[int, list], optional): The thresholds to use
                for jaro similarity level(s).
                Defaults to []
            jaro_winkler_thresholds (Union[int, list], optional): The thresholds to use
                for jaro_winkler similarity level(s).
                Defaults to [0.9, 0.8]
            jaccard_thresholds (Union[int, list], optional): The thresholds to use
                for jaccard similarity level(s).
                Defaults to []
            m_probability_exact_match_name (_type_, optional): Starting m probability
                for exact match level. Defaults to None.
            m_probability_exact_match_phonetic_name (_type_, optional): Starting m
                probability for exact match level for phonetic_col_name.
                Defaults to None.
            m_probability_or_probabilities_lev (Union[float, list], optional):
                _description_. If provided, overrides the default m probabilities
                for the thresholds specified. Defaults to None.
            m_probability_or_probabilities_dl (Union[float, list], optional):
                _description_. If provided, overrides the default m probabilities
                for the thresholds specified. Defaults to None.
            m_probability_or_probabilities_datediff (Union[float, list], optional):
                _description_. If provided, overrides the default m probabilities
                for the thresholds specified. Defaults to None.
            m_probability_or_probabilities_jar (Union[float, list], optional):
                Starting m probabilities for the jaro thresholds specified.
                Defaults to None.
            m_probability_or_probabilities_jw (Union[float, list], optional):
                Starting m probabilities for the jaro winkler thresholds specified.
                Defaults to None.
            m_probability_or_probabilities_jac (Union[float, list], optional):
                Starting m probabilities for the jaccard thresholds specified.
                Defaults to None.
            m_probability_else (_type_, optional): Starting m probability for
                the 'everything else' level. Defaults to None.

        Examples:

            === "DuckDB"
                Basic Name Comparison
                ``` python
                import splink.duckdb.duckdb_comparison_template_library as ctl
                ctl.name_comparison("name")
                ```
                Bespoke Name Comparison
                ``` python
                import splink.duckdb.duckdb_comparison_template_library as ctl
                ctl.name_comparison("name",
                                    phonetic_col_name = "name_dm",
                                    term_frequency_adjustments = True,
                                    levenshtein_thresholds=[2],
                                    damerau_levenshtein_thresholds=[],
                                    jaro_winkler_thresholds=[],
                                    jaccard_thresholds=[1]
                                    )
                ```
            === "Spark"
                Basic Name Comparison
                ``` python
                import splink.spark.spark_comparison_template_library as ctl
                ctl.name_comparison("name")
                ```
                Bespoke Name Comparison
                ``` python
                import splink.spark.spark_comparison_template_library as ctl
                ctl.name_comparison("name",
                                    phonetic_col_name = "name_dm",
                                    term_frequency_adjustments = True,
                                    levenshtein_thresholds=[2],
                                    damerau_levenshtein_thresholds=[],
                                    jaro_winkler_thresholds=[],
                                    jaccard_thresholds=[1]
                                    )
                ```

        Returns:
            Comparison: A comparison that can be included in the Splink settings
                dictionary.
        """

        # Construct Comparison
        comparison_levels = []
        comparison_levels.append(self._null_level(col_name))

        if include_exact_match_level:
            comparison_level = self._exact_match_level(
                col_name,
                term_frequency_adjustments=term_frequency_adjustments,
                m_probability=m_probability_exact_match_name,
                include_colname_in_charts_label=True,
                regex_extract=regex_extract,
                set_to_lowercase=set_to_lowercase,
            )
            comparison_levels.append(comparison_level)

            if phonetic_col_name is not None:
                comparison_level = self._exact_match_level(
                    phonetic_col_name,
                    term_frequency_adjustments=term_frequency_adjustments,
                    m_probability=m_probability_exact_match_phonetic_name,
                    include_colname_in_charts_label=True,
                    regex_extract=regex_extract,
                    set_to_lowercase=set_to_lowercase,
                )
                comparison_levels.append(comparison_level)

        levenshtein_thresholds = ensure_is_iterable(levenshtein_thresholds)
        if len(levenshtein_thresholds) > 0:
            threshold_comparison_levels = distance_threshold_comparison_levels(
                self,
                col_name,
                distance_function_name="levenshtein",
                distance_threshold_or_thresholds=levenshtein_thresholds,
                regex_extract=regex_extract,
                set_to_lowercase=set_to_lowercase,
                m_probability_or_probabilities_thres=m_probability_or_probabilities_lev,
            )
            comparison_levels = comparison_levels + threshold_comparison_levels

        damerau_levenshtein_thresholds = ensure_is_iterable(
            damerau_levenshtein_thresholds
        )
        if len(damerau_levenshtein_thresholds) > 0:
            levenshtein_thresholds = ensure_is_iterable(damerau_levenshtein_thresholds)
            threshold_comparison_levels = distance_threshold_comparison_levels(
                self,
                col_name,
                distance_function_name="damerau-levenshtein",
                distance_threshold_or_thresholds=damerau_levenshtein_thresholds,
                regex_extract=regex_extract,
                set_to_lowercase=set_to_lowercase,
                m_probability_or_probabilities_thres=m_probability_or_probabilities_dl,
            )
            comparison_levels = comparison_levels + threshold_comparison_levels

        jaro_thresholds = ensure_is_iterable(jaro_thresholds)
        if len(jaro_thresholds) > 0:
            threshold_comparison_levels = distance_threshold_comparison_levels(
                self,
                col_name,
                distance_function_name="jaro",
                distance_threshold_or_thresholds=jaro_thresholds,
                regex_extract=regex_extract,
                set_to_lowercase=set_to_lowercase,
                m_probability_or_probabilities_thres=m_probability_or_probabilities_jar,
            )
            comparison_levels = comparison_levels + threshold_comparison_levels

        jaro_winkler_thresholds = ensure_is_iterable(jaro_winkler_thresholds)
        if len(jaro_winkler_thresholds) > 0:
            threshold_comparison_levels = distance_threshold_comparison_levels(
                self,
                col_name,
                distance_function_name="jaro-winkler",
                distance_threshold_or_thresholds=jaro_winkler_thresholds,
                regex_extract=regex_extract,
                set_to_lowercase=set_to_lowercase,
                m_probability_or_probabilities_thres=m_probability_or_probabilities_jw,
            )
            comparison_levels = comparison_levels + threshold_comparison_levels

        jaccard_thresholds = ensure_is_iterable(jaccard_thresholds)
        if len(jaccard_thresholds) > 0:
            threshold_comparison_levels = distance_threshold_comparison_levels(
                self,
                col_name,
                distance_function_name="jaccard",
                distance_threshold_or_thresholds=jaccard_thresholds,
                regex_extract=regex_extract,
<<<<<<< HEAD
                m_probability_or_probabilities_thres=m_probability_or_probabilities_jac,
=======
                set_to_lowercase=set_to_lowercase,
                m_probability_or_probabilities_thres=m_probability_or_probabilities_jar,
>>>>>>> 3e08282a
            )
            comparison_levels = comparison_levels + threshold_comparison_levels

        comparison_levels.append(
            self._else_level(m_probability=m_probability_else),
        )

        # Construct Description
        comparison_desc = ""
        if include_exact_match_level:
            comparison_desc += "Exact match vs. "

        if phonetic_col_name is not None:
            comparison_desc += "Names with phonetic exact match vs. "

        if len(levenshtein_thresholds) > 0:
            desc = distance_threshold_description(
                col_name, "levenshtein", levenshtein_thresholds
            )
            comparison_desc += desc

        if len(damerau_levenshtein_thresholds) > 0:
            desc = distance_threshold_description(
                col_name, "damerau-levenshtein", damerau_levenshtein_thresholds
            )
            comparison_desc += desc

        if len(jaro_thresholds) > 0:
            desc = distance_threshold_description(col_name, "jaro", jaro_thresholds)
            comparison_desc += desc

        if len(jaro_winkler_thresholds) > 0:
            desc = distance_threshold_description(
                col_name, "jaro_winkler", jaro_winkler_thresholds
            )
            comparison_desc += desc

        if len(jaccard_thresholds) > 0:
            desc = distance_threshold_description(
                col_name, "jaccard", jaccard_thresholds
            )
            comparison_desc += desc

        comparison_desc += "anything else"

        comparison_dict = {
            "comparison_description": comparison_desc,
            "comparison_levels": comparison_levels,
        }
        super().__init__(comparison_dict)

    @property
    def _is_distance_subclass(self):
        return False


class ForenameSurnameComparisonBase(Comparison):
    def __init__(
        self,
        forename_col_name,
        surname_col_name,
        set_to_lowercase=False,
        include_exact_match_level: bool = True,
        include_columns_reversed: bool = True,
        term_frequency_adjustments: bool = False,
        tf_adjustment_col_forename_and_surname: str = None,
        phonetic_forename_col_name: str = None,
        phonetic_surname_col_name: str = None,
        levenshtein_thresholds: int | list = [],
        damerau_levenshtein_thresholds: int | list = [],
        jaro_winkler_thresholds: float | list = [0.88],
        jaro_thresholds: float | list = [],
        jaccard_thresholds: float | list = [],
        m_probability_exact_match_forename_surname: float = None,
        m_probability_exact_match_phonetic_forename_surname: float = None,
        m_probability_columns_reversed_forename_surname: float = None,
        m_probability_exact_match_surname: float = None,
        m_probability_exact_match_forename: float = None,
        m_probability_or_probabilities_surname_lev: float | list = None,
        m_probability_or_probabilities_surname_dl: float | list = None,
        m_probability_or_probabilities_surname_jw: float | list = None,
        m_probability_or_probabilities_surname_jac: float | list = None,
        m_probability_or_probabilities_forename_lev: float | list = None,
        m_probability_or_probabilities_forename_dl: float | list = None,
        m_probability_or_probabilities_forename_jw: float | list = None,
        m_probability_or_probabilities_forename_jac: float | list = None,
        m_probability_else: float = None,
    ) -> Comparison:
        """A wrapper to generate a comparison for a name column the data in
        `col_name` with preselected defaults.

        The default arguments will give a comparison with comparison levels:\n
        - Exact match forename and surname\n
        - Macth of forename and surname reversed\n
        - Exact match surname\n
        - Exact match forename\n
        - Fuzzy match surname jaro-winkler >= 0.88\n
        - Fuzzy match forename jaro-winkler>=  0.88\n
        - Anything else

        Args:
            forename_col_name (str): The name of the forename column to compare
            surname_col_name (str): The name of the surname column to compare
            set_to_lowercase (bool): If True, all names are set to lowercase
                during the pairwise comparisons.
                Defaults to False
            include_exact_match_level (bool, optional): If True, include an exact match
                level for col_name. Defaults to True.
            include_columns_reversed (bool, optional): If True, include a comparison
                level for forename and surname being swapped. Defaults to True
            term_frequency_adjustments (bool, optional): If True, apply term
                frequency adjustments to the exact match level for forename_col_name
                and surname_col_name.
                Applies term frequency adjustments to full name exact match level
                and columns reversed exact match level if
                tf_adjustment_col_forename_and_surname is provided.
                Applies term frequency adjustments to phonetic_forename_col_name
                and phonetic_surname_col_name exact match levels, if they are provided.
                Defaults to False.
            tf_adjustment_col_forename_and_surname (str, optional): The name
                of a combined forename surname column. This column is used to provide
                term frequency adjustments for forename surname exact match and columns
                reversed levels.
                Defaults to None
            set_to_lowercase (bool): If True, all postcodes are set to lowercase
                during the pairwise comparisons.
                Defaults to True
            phonetic_forename_col_name (str, optional): The name of the column with
                phonetic reduction (such as dmetaphone) of forename_col_name. Including
                parameter will create an exact match level for
                phonetic_forename_col_name.
                The phonetic column must be present in the dataset to use this
                parameter.
                Defaults to None
            phonetic_surname_col_name (str, optional): The name of the column with
                phonetic reduction (such as dmetaphone) of surname_col_name. Including
                this parameter will create an exact match level for
                phonetic_surname_col_name. The phonetic column must be present in
                the dataset to use this parameter.
                Defaults to None
            levenshtein_thresholds (Union[int, list], optional): The thresholds
                to use for levenshtein similarity level(s) for surname_col_name
                and forename_col_name.
                Defaults to []
            damerau_levenshtein_thresholds (Union[int, list], optional): The thresholds
                to use for damerau-levenshtein similarity level(s).
                Defaults to []
            jaro_winkler_thresholds (Union[int, list], optional): The thresholds
                to use for jaro_winkler similarity level(s) for surname_col_name
                and forename_col_name.
                Defaults to [0.88]
            jaro_thresholds (Union[int, list], optional): The thresholds
                to use for jaro similarity level(s) for surname_col_name
                and forename_col_name.
                Defaults to []
            jaccard_thresholds (Union[int, list], optional): The thresholds to
                use for jaccard similarity level(s) for surname_col_name and
                forename_col_name.
                Defaults to []
            m_probability_exact_match_forename_surname (_type_, optional): If provided,
                overrides the default m probability for the exact match level for
                forename and surname.
                Defaults to None.
            m_probability_exact_match_phonetic_forename_surname (_type_, optional): If
                provided, overrides the default m probability for the phonetic match
                level for forename and surname.
                Defaults to None.
            m_probability_columns_reversed_forename_surname (_type_, optional): If
                provided, overrides the default m probability for the columns reversed
                level for forename and surname.
                Defaults to None.
            m_probability_columns_reversed_forename_surname (_type_, optional): If
                provided, overrides the default m probability for the columns reversed
                level for forename and surname.
                Defaults to None.
            m_probability_exact_match_surname (_type_, optional): If provided,
                overrides the default m probability for the surname exact match
                level for forename and surname.
                Defaults to None.
            m_probability_exact_match_forename (_type_, optional): If provided,
                overrides the default m probability for the forename exact match
                level for forename and forename.
                Defaults to None.
            m_probability_phonetic_match_surname (_type_, optional): If provided,
                overrides the default m probability for the surname phonetic match
                level for forename and surname.
                Defaults to None.
            m_probability_phonetic_match_forename (_type_, optional): If provided,
                overrides the default m probability for the forename phonetic match
                level for forename and forename.
                Defaults to None.
            m_probability_or_probabilities_surname_lev (Union[float, list], optional):
                _description_. If provided, overrides the default m probabilities
                for the thresholds specified. Defaults to None.
            m_probability_or_probabilities_surname_dl (Union[float, list], optional):
                _description_. If provided, overrides the default m probabilities
                for the thresholds specified. Defaults to None.
            m_probability_or_probabilities_surname_jw (Union[float, list], optional):
                _description_. If provided, overrides the default m probabilities
                for the thresholds specified. Defaults to None.
            m_probability_or_probabilities_surname_jac (Union[float, list], optional):
                _description_. If provided, overrides the default m probabilities
                for the thresholds specified. Defaults to None.
            m_probability_or_probabilities_forename_lev (Union[float, list], optional):
                _description_. If provided, overrides the default m probabilities
                for the thresholds specified. Defaults to None.
            m_probability_or_probabilities_forename_dl (Union[float, list], optional):
                _description_. If provided, overrides the default m probabilities
                for the thresholds specified. Defaults to None.
            m_probability_or_probabilities_forename_jw (Union[float, list], optional):
                _description_. If provided, overrides the default m probabilities
                for the thresholds specified. Defaults to None.
            m_probability_or_probabilities_forename_jac (Union[float, list], optional):
                _description_. If provided, overrides the default m probabilities
                for the thresholds specified. Defaults to None.
            m_probability_else (_type_, optional): If provided, overrides the
                default m probability for the 'anything else' level. Defaults to None.

        Examples:
            === "DuckDB"
                Basic Forename Surname Comparison
                ```py
                import splink.duckdb.duckdb_comparison_template_library as ctl
                ctl.forename_surname_comparison("first_name", "surname)
                ```

                Bespoke Forename Surname Comparison
                ```py
                import splink.duckdb.duckdb_comparison_template_library as ctl
                ctl.forename_surname_comparison(
                        "forename",
                        "surname",
                        term_frequency_adjustments=True,
                        tf_adjustment_col_forename_and_surname="full_name",
                        phonetic_forename_col_name="forename_dm",
                        phonetic_surname_col_name="surname_dm",
                        levenshtein_thresholds=[2],
                        jaro_winkler_thresholds=[],
                        jaccard_thresholds=[1],
                    )
                ```
            === "Spark"
                Basic Forename Surname Comparison
                ```py
                import splink.spark.spark_comparison_template_library as ctl
                ctl.forename_surname_comparison("first_name", "surname)
                ```

                Bespoke Forename Surname Comparison
                ```py
                import splink.spark.spark_comparison_template_library as ctl
                ctl.forename_surname_comparison(
                        "forename",
                        "surname",
                        term_frequency_adjustments=True,
                        tf_adjustment_col_forename_and_surname="full_name",
                        phonetic_forename_col_name="forename_dm",
                        phonetic_surname_col_name="surname_dm",
                        levenshtein_thresholds=[2],
                        jaro_winkler_thresholds=[],
                        jaccard_thresholds=[1],
                    )
                ```


        Returns:
            Comparison: A comparison that can be included in the Splink settings
                dictionary.
        """

        # Construct Comparison
        comparison_levels = []

        comparison_level = and_(
            self._null_level(forename_col_name),
            self._null_level(surname_col_name),
            label_for_charts="Null",
        )

        comparison_levels.append(comparison_level)

        ### Forename surname exact match

        if include_exact_match_level:
            if set_to_lowercase:
                forename_col_name_l = f"lower({forename_col_name}_l)"
                forename_col_name_r = f"lower({forename_col_name}_r)"
                surname_col_name_l = f"lower({surname_col_name}_l)"
                surname_col_name_r = f"lower({surname_col_name}_r)"
            else:
                forename_col_name_l = f"{forename_col_name}_l"
                forename_col_name_r = f"{forename_col_name}_r"
                surname_col_name_l = f"{surname_col_name}_l"
                surname_col_name_r = f"{surname_col_name}_r"

            comparison_level = {
                "sql_condition": f"{forename_col_name_l} = {forename_col_name_r} "
                f"AND {surname_col_name_l} = {surname_col_name_r}",
                "tf_adjustment_column": tf_adjustment_col_forename_and_surname,
                "tf_adjustment_weight": 1.0,
                "m_probability": m_probability_exact_match_forename_surname,
                "label_for_charts": "Full name exact match",
            }

            comparison_levels.append(comparison_level)

        ### Phonetic forename surname match

        if phonetic_forename_col_name and phonetic_surname_col_name is not None:
            comparison_level = {
                "sql_condition": f"{phonetic_forename_col_name}_l = "
                f"{phonetic_forename_col_name}_r"
                f" AND {phonetic_surname_col_name}_l = {phonetic_surname_col_name}_r",
                "tf_adjustment_column": tf_adjustment_col_forename_and_surname,
                "tf_adjustment_weight": 1.0,
                "m_probability": m_probability_exact_match_phonetic_forename_surname,
                "label_for_charts": "Full name phonetic match",
            }
            comparison_levels.append(comparison_level)

        ### Columns reversed match

        if include_columns_reversed:
            comparison_level = self._columns_reversed_level(
                forename_col_name,
                surname_col_name,
                set_to_lowercase=set_to_lowercase,
                tf_adjustment_column=tf_adjustment_col_forename_and_surname,
                m_probability=m_probability_columns_reversed_forename_surname,
            )
            comparison_levels.append(comparison_level)

        ### Surname Exact match

        comparison_level = self._exact_match_level(
            surname_col_name,
            set_to_lowercase=set_to_lowercase,
            term_frequency_adjustments=term_frequency_adjustments,
            m_probability=m_probability_exact_match_surname,
            include_colname_in_charts_label=True,
        )
        comparison_levels.append(comparison_level)

        ### Forename Exact match

        comparison_level = self._exact_match_level(
            forename_col_name,
            set_to_lowercase=set_to_lowercase,
            term_frequency_adjustments=term_frequency_adjustments,
            m_probability=m_probability_exact_match_forename,
            include_colname_in_charts_label=True,
        )
        comparison_levels.append(comparison_level)

        ### Ensure fuzzy match thresholds are iterable
        levenshtein_thresholds = ensure_is_iterable(levenshtein_thresholds)
        damerau_levenshtein_thresholds = ensure_is_iterable(
            damerau_levenshtein_thresholds
        )
        jaro_thresholds = ensure_is_iterable(jaro_thresholds)
        jaro_winkler_thresholds = ensure_is_iterable(jaro_winkler_thresholds)
        jaccard_thresholds = ensure_is_iterable(jaccard_thresholds)

        ### Surname Fuzzy match
        if len(levenshtein_thresholds) > 0:
            threshold_levels = distance_threshold_comparison_levels(
                self,
                surname_col_name,
                distance_function_name="levenshtein",
                distance_threshold_or_thresholds=levenshtein_thresholds,
                set_to_lowercase=set_to_lowercase,
                m_probability_or_probabilities_thres=m_probability_or_probabilities_surname_lev,
                include_colname_in_charts_label=True,
            )
            comparison_levels = comparison_levels + threshold_levels

        if len(damerau_levenshtein_thresholds) > 0:
            levenshtein_thresholds = ensure_is_iterable(damerau_levenshtein_thresholds)
            threshold_comparison_levels = distance_threshold_comparison_levels(
                self,
                surname_col_name,
                distance_function_name="damerau-levenshtein",
                distance_threshold_or_thresholds=damerau_levenshtein_thresholds,
                set_to_lowercase=set_to_lowercase,
                m_probability_or_probabilities_thres=m_probability_or_probabilities_surname_dl,
            )
            comparison_levels = comparison_levels + threshold_comparison_levels

        if len(jaro_thresholds) > 0:
            threshold_levels = distance_threshold_comparison_levels(
                self,
                surname_col_name,
                distance_function_name="jaro-winkler",
                distance_threshold_or_thresholds=jaro_winkler_thresholds,
                set_to_lowercase=set_to_lowercase,
                m_probability_or_probabilities_thres=m_probability_or_probabilities_surname_jw,
                include_colname_in_charts_label=True,
            )
            comparison_levels = comparison_levels + threshold_levels

        if len(jaro_winkler_thresholds) > 0:
            threshold_levels = distance_threshold_comparison_levels(
                self,
                surname_col_name,
                distance_function_name="jaro-winkler",
                distance_threshold_or_thresholds=jaro_winkler_thresholds,
                set_to_lowercase=set_to_lowercase,
                m_probability_or_probabilities_thres=m_probability_or_probabilities_surname_jw,
                include_colname_in_charts_label=True,
            )
            comparison_levels = comparison_levels + threshold_levels

        if len(jaccard_thresholds) > 0:
            threshold_levels = distance_threshold_comparison_levels(
                self,
                surname_col_name,
                distance_function_name="jaccard",
                distance_threshold_or_thresholds=jaccard_thresholds,
                set_to_lowercase=set_to_lowercase,
                m_probability_or_probabilities_thres=m_probability_or_probabilities_surname_jac,
                include_colname_in_charts_label=True,
            )
            comparison_levels = comparison_levels + threshold_levels

        ### Forename Fuzzy match

        if len(levenshtein_thresholds) > 0:
            threshold_levels = distance_threshold_comparison_levels(
                self,
                forename_col_name,
                distance_function_name="levenshtein",
                distance_threshold_or_thresholds=levenshtein_thresholds,
                set_to_lowercase=set_to_lowercase,
                m_probability_or_probabilities_thres=m_probability_or_probabilities_forename_lev,
                include_colname_in_charts_label=True,
            )
            comparison_levels = comparison_levels + threshold_levels

        if len(damerau_levenshtein_thresholds) > 0:
            threshold_levels = distance_threshold_comparison_levels(
                self,
                forename_col_name,
                distance_function_name="damerau-levenshtein",
                distance_threshold_or_thresholds=damerau_levenshtein_thresholds,
                set_to_lowercase=set_to_lowercase,
                m_probability_or_probabilities_thres=m_probability_or_probabilities_forename_dl,
                include_colname_in_charts_label=True,
            )
            comparison_levels = comparison_levels + threshold_levels

        if len(jaro_winkler_thresholds) > 0:
            threshold_levels = distance_threshold_comparison_levels(
                self,
                forename_col_name,
                distance_function_name="jaro-winkler",
                distance_threshold_or_thresholds=jaro_winkler_thresholds,
                set_to_lowercase=set_to_lowercase,
                m_probability_or_probabilities_thres=m_probability_or_probabilities_forename_jw,
                include_colname_in_charts_label=True,
            )
            comparison_levels = comparison_levels + threshold_levels

        if len(jaccard_thresholds) > 0:
            threshold_levels = distance_threshold_comparison_levels(
                self,
                forename_col_name,
                distance_function_name="jaccard",
                distance_threshold_or_thresholds=jaccard_thresholds,
                set_to_lowercase=set_to_lowercase,
                m_probability_or_probabilities_thres=m_probability_or_probabilities_forename_jac,
                include_colname_in_charts_label=True,
            )
            comparison_levels = comparison_levels + threshold_levels

        comparison_levels.append(
            self._else_level(m_probability=m_probability_else),
        )

        # Construct Description
        comparison_desc = ""
        if include_exact_match_level:
            comparison_desc += "Exact match vs. "

        if phonetic_forename_col_name and phonetic_surname_col_name is not None:
            comparison_desc += "Phonetic match forename and surname vs. "

        if include_columns_reversed:
            comparison_desc += "Forename and surname columns reversed vs. "

        comparison_desc += "Surname exact match vs. "

        comparison_desc += "Forename exact match vs. "

        if len(levenshtein_thresholds) > 0:
            comparison_desc += distance_threshold_description(
                surname_col_name, "levenshtein", levenshtein_thresholds
            )

        if len(damerau_levenshtein_thresholds) > 0:
            comparison_desc += distance_threshold_description(
                surname_col_name, "damerau-levenshtein", damerau_levenshtein_thresholds
            )

        if len(jaro_thresholds) > 0:
            comparison_desc += distance_threshold_description(
                surname_col_name, "jaro", jaro_thresholds
            )

        if len(jaro_winkler_thresholds) > 0:
            comparison_desc += distance_threshold_description(
                surname_col_name, "jaro-winkler", jaro_winkler_thresholds
            )

        if len(jaccard_thresholds) > 0:
            comparison_desc += distance_threshold_description(
                surname_col_name, "jaccard", jaccard_thresholds
            )

        if len(levenshtein_thresholds) > 0:
            comparison_desc += distance_threshold_description(
                forename_col_name, "levenshtein", levenshtein_thresholds
            )

        if len(damerau_levenshtein_thresholds) > 0:
            comparison_desc += distance_threshold_description(
                surname_col_name, "damerau-levenshtein", damerau_levenshtein_thresholds
            )

        if len(jaro_thresholds) > 0:
            comparison_desc += distance_threshold_description(
                forename_col_name, "jaro", jaro_thresholds
            )

        if len(jaro_winkler_thresholds) > 0:
            comparison_desc += distance_threshold_description(
                forename_col_name, "jaro-winkler", jaro_winkler_thresholds
            )

        if len(jaccard_thresholds) > 0:
            comparison_desc += distance_threshold_description(
                forename_col_name, "jaccard", jaccard_thresholds
            )

        comparison_desc += "anything else"

        comparison_dict = {
            "comparison_description": comparison_desc,
            "comparison_levels": comparison_levels,
        }
        super().__init__(comparison_dict)

    @property
    def _is_distance_subclass(self):
        return False


class PostcodeComparisonBase(Comparison):
    def __init__(
        self,
        col_name: str,
        invalid_postcodes_as_null=False,
        set_to_lowercase=True,
        valid_postcode_regex="^[A-Za-z]{1,2}[0-9][A-Za-z0-9]? [0-9][A-Za-z]{2}$",
        term_frequency_adjustments_full=False,
        include_full_match_level=True,
        include_sector_match_level=True,
        include_district_match_level=True,
        include_area_match_level=True,
        lat_col: str = None,
        long_col: str = None,
        km_thresholds: int | float | list = [],
        m_probability_full_match=None,
        m_probability_sector_match=None,
        m_probability_district_match=None,
        m_probability_area_match=None,
        m_probability_or_probabilities_km_distance=None,
        m_probability_else=None,
    ) -> Comparison:
        """A wrapper to generate a comparison for a poscode column 'col_name'
            with preselected defaults.

        The default arguments will give a comparison with levels:\n
        - Exact match on full postcode\n
        - Exact match on sector\n
        - Exact match on district\n
        - Exact match on area\n
        - All other comparisons

        Args:
            col_name (str): The name of the column to compare.
            invalid_postcodes_as_null (bool): If True, postcodes that do not adhere
                to valid_postcode_regex will be included in the null level.
                Defaults to False
            set_to_lowercase (bool): If True, all postcodes are set to lowercase
                during the pairwise comparisons.
                Defaults to True
            valid_postcode_regex (str): regular expression pattern that is used
                to validate postcodes. If invalid_postcodes_as_null is True,
                postcodes that do not adhere to valid_postcode_regex will be included
                 in the null level.
                 Defaults to "^[A-Za-z]{1,2}[0-9][A-Za-z0-9]? [0-9][A-Za-z]{2}$"
            term_frequency_adjustments_full (bool, optional): If True, apply
                term frequency adjustments to the full postcode exact match level.
                Defaults to False.
            include_full_match_level (bool, optional): If True, include an exact
                match on full postcode level. Defaults to True.
            include_sector_match_level (bool, optional): If True, include an exact
                match on sector level. Defaults to True.
            include_district_match_level (bool, optional): If True, include an exact
                match on district level. Defaults to True.
            include_area_match_level (bool, optional): If True, include an exact
                match on area level. Defaults to True.
            include_distance_in_km_level (bool, optional): If True, include a
                comparison of distance between postcodes as measured in kilometers.
                Defaults to False.
            lat_col (str): The name of a latitude column or the respective array
                or struct column column containing the information, plus an index.
                For example: lat, long_lat['lat'] or long_lat[0].
            long_col (str): The name of a longitudinal column or the respective array
                or struct column column containing the information, plus an index.
                For example: long, long_lat['long'] or long_lat[1].
            km_thresholds (int, float, list): The total distance in kilometers to
                evaluate the distance_in_km_level comparison against.
            m_probability_full_match (float, optional): Starting m
                probability for full match level. Defaults to None.
            m_probability_sector_match (float, optional): Starting m
                probability for sector match level. Defaults to None.
            m_probability_district_match (float, optional): Starting m
                probability for district match level. Defaults to None.
            m_probability_area_match (float, optional): Starting m
                probability for area match level. Defaults to None.
            m_probability_or_probabilities_km_distance (float, optional): Starting m
                probability for 'distance in km' level. Defaults to None.
            m_probability_else (float, optional): Starting m probability for
                the 'everything else' level. Defaults to None.

        Examples:
            === "DuckDB"
                Basic Postcode Comparison
                ``` python
                import splink.duckdb.duckdb_comparison_template_library as ctl
                ctl.postcode_comparison("postcode")
                ```
                Bespoke Postcode Comparison
                ``` python
                import splink.duckdb.duckdb_comparison_template_library as ctl
                ctl.postcode_comparison("postcode",
                                    invalid_postcodes_as_null=True,
                                    include_distance_in_km_level=True,
                                    lat_col="lat",
                                    long_col="long",
                                    km_thresholds=[10, 100]
                                    )
                ```
            === "Spark"
                Basic Postcode Comparison
                ``` python
                import splink.spark.spark_comparison_template_library as ctl
                ctl.postcode_comparison("postcode")
                ```
                Bespoke Postcode Comparison
                ``` python
                import splink.spark.spark_comparison_template_library as ctl
                ctl.postcode_comparison("postcode",
                                    invalid_postcodes_as_null=True,
                                    include_distance_in_km_level=True,
                                    lat_col="lat",
                                    long_col="long",
                                    km_thresholds=[10, 100]
                                    )
                ```
            === "Athena"
                Basic Postcode Comparison
                ``` python
                import splink.athean.athena_comparison_template_library as ctl
                ctl.postcode_comparison("postcode")
                ```
                Bespoke Postcode Comparison
                ``` python
                import splink.athena.athena_comparison_template_library as ctl
                ctl.postcode_comparison("postcode",
                                    invalid_postcodes_as_null=True,
                                    include_distance_in_km_level=True,
                                    lat_col="lat",
                                    long_col="long",
                                    km_thresholds=[10, 100]
                                    )
                ```

        Returns:
            Comparison: A comparison that can be inclued in the Splink settings
                dictionary.
        """

        comparison_levels = []

        if invalid_postcodes_as_null:
            comparison_levels.append(self._null_level(col_name, valid_postcode_regex))
        else:
            comparison_levels.append(self._null_level(col_name))

        if include_full_match_level:
            comparison_level = self._exact_match_level(
                col_name,
                regex_extract=None,
                term_frequency_adjustments=term_frequency_adjustments_full,
                set_to_lowercase=set_to_lowercase,
                m_probability=m_probability_full_match,
                include_colname_in_charts_label=True,
            )
            comparison_levels.append(comparison_level)

        if include_sector_match_level:
            comparison_level = self._exact_match_level(
                col_name,
                regex_extract="^[A-Za-z]{1,2}[0-9][A-Za-z0-9]? [0-9]",
                set_to_lowercase=set_to_lowercase,
                m_probability=m_probability_sector_match,
                manual_chart_label="Postcode Sector",
            )
            comparison_levels.append(comparison_level)

        if include_district_match_level:
            comparison_level = self._exact_match_level(
                col_name,
                regex_extract="^[A-Za-z]{1,2}[0-9][A-Za-z0-9]?",
                set_to_lowercase=set_to_lowercase,
                m_probability=m_probability_district_match,
                manual_chart_label="Postcode District",
            )
            comparison_levels.append(comparison_level)

        if include_area_match_level:
            comparison_level = self._exact_match_level(
                col_name,
                regex_extract="^[A-Za-z]{1,2}",
                set_to_lowercase=set_to_lowercase,
                m_probability=m_probability_area_match,
                manual_chart_label="Postcode Area",
            )
            comparison_levels.append(comparison_level)

        km_thresholds = ensure_is_iterable(km_thresholds)
        if len(km_thresholds) > 0:
            if m_probability_or_probabilities_km_distance is None:
                m_probability_or_probabilities_km_distance = [None] * len(km_thresholds)
            m_probability_or_probabilities_km_distance = ensure_is_iterable(
                m_probability_or_probabilities_km_distance
            )

            for thres, m_prob in zip(
                km_thresholds,
                m_probability_or_probabilities_km_distance,
            ):
                comparison_level = self._distance_in_km_level(
                    lat_col,
                    long_col,
                    km_threshold=thres,
                    m_probability=m_prob,
                )
                comparison_levels.append(comparison_level)

        comparison_levels.append(
            self._else_level(m_probability=m_probability_else),
        )

        # Construct Description
        comparison_desc = ""
        if include_full_match_level:
            comparison_desc += "Exact match on full postcode vs. "

        if include_sector_match_level:
            comparison_desc += "exact match on sector vs. "

        if include_district_match_level:
            comparison_desc += "exact match on district vs. "

        if include_area_match_level:
            comparison_desc += "exact match on area vs. "

        if len(km_thresholds) > 0:
            desc = distance_threshold_description(
                col_name, "km_distance", km_thresholds
            )
            comparison_desc += desc

        comparison_desc += "all other comparisons"

        comparison_dict = {
            "output_column_name": col_name,
            "comparison_description": comparison_desc,
            "comparison_levels": comparison_levels,
        }
        super().__init__(comparison_dict)

class EmailComparisonBase(Comparison):
    def __init__(
            self,
            col_name: str,
            invalid_emails_as_null: bool = False,
            valid_email_regex: str = "^[a-zA-Z0-9._%+-]+@[a-zA-Z0-9.-]+[.][a-zA-Z]{2,}$",
            term_frequency_adjustments_full: bool = False,
            levenshtein_thresholds: int | list = [],
            damerau_levenshtein_thresholds: int | list = [],
            jaro_winkler_thresholds: float | list = [0.88],
            include_exact_match_level: bool = True,
            include_username_level: bool = True,
            include_domain_match_level: bool = False,
            m_probability_full_match: bool = None,
            m_probability_username_level: bool = None,
            m_probability_or_probabilities_username_lev: float | list = None,
            m_probability_or_probabilities_username_dl: float | list = None,
            m_probability_or_probabilities_username_jw: float | list = None,
            m_probability_or_probabilities_email_lev: float | list = None,
            m_probability_or_probabilities_email_dl: float | list = None,
            m_probability_or_probabilities_email_jw: float | list = None,
            m_probability_domain_match: float | list = None,
            m_probability_else: float | list = None,

    ) -> Comparison:
        """ A wrapped to generate a comparison for an email colummn 'col_name' with preselected defaults.

        The default arguments will give a comparison with levels:\n
        - Exact match on email\n
        - Exact match on username with different domain\n
        - Fuzzy match on email user Jaro-Winkler\n
        - Exact match on username using Jaro-Winkler \n
        - All other comparisons

        Args:
            col_name (str): The name of the column to compare.
            invalid_email_as_null (bool): If True, emails that do not adhere
                to valid_email_regex will be included in the null level.
                Defaults to False
            valid_email_regex (str): regular expression pattern that is used
                to validate emails. If invalid_emails_as_null is True,
                emails that do not adhere to valid_email_regex will be included
                 in the null level.
                 Defaults to "^[a-zA-Z0-9._%+-]+@[a-zA-Z0-9.-]+\.[a-zA-Z]{2,}$"
            term_frequency_adjustments_full (bool, optional): If True, apply
                term frequency adjustments to the full email exact match level.
                Defaults to False.
            levenshtein_thresholds (Union[int, list], optional): The thresholds
                to use for levenshtein similarity level(s).
                Defaults to []
            damerau_levenshtein_thresholds (Union[int, list], optional): The thresholds
                to use for damerau-levenshtein similarity level(s).
                Defaults to []
            jaro_winkler_thresholds (Union[int, list], optional): The thresholds
                to use for jaro_winkler similarity level(s).
                Defaults to [0.88]
            include_full_match_level (bool, optional): If True, include an exact
                match on full email level. Defaults to True.
            include_diff_dommain_level (bool, optional): If True, include an exact
                match on username only level. Defaults to True.
            include_domain_level (bool, optional): If True, include an exact
                match on domain only level. Defaults to True.
            m_probability_full_match (float, optional): Starting m
                probability for full match level. Defaults to None.
            m_probability_username_match (float, optional): Starting m probability
                for username only match level. Defaults to None.
            m_probability_or_probabilities_username_lev (Union[float, list], optional):
                _description_. If provided, overrides the default m probabilities
                for the thresholds specified. Defaults to None.
            m_probability_or_probabilities_username_dl (Union[float, list], optional):
                _description_. If provided, overrides the default m probabilities
                for the thresholds specified. Defaults to None.
            m_probability_or_probabilities_username_jw (Union[float, list], optional):
                _description_. If provided, overrides the default m probabilities
                for the thresholds specified. Defaults to None.
            m_probability_or_probabilities_email_lev (Union[float, list], optional):
                _description_. If provided, overrides the default m probabilities
                for the thresholds specified. Defaults to None.
            m_probability_or_probabilities_email_dl (Union[float, list], optional):
                _description_. If provided, overrides the default m probabilities
                for the thresholds specified. Defaults to None.
            m_probability_or_probabilities_email_jw (Union[float, list], optional):
                _description_. If provided, overrides the default m probabilities
                for the thresholds specified. Defaults to None.
            m_probability_domain_match (float, optional): Starting m probability
                for domain only match level. Defaults to None.
            m_probability_else (float, optional): Starting m probability for
                the 'everything else' level. Defaults to None.

        Examples:
            === "DuckDB"
                Basic email Comparison
                ``` python
                import splink.duckdb.duckdb_comparison_template_library as ctl
                ctl.email_comparison("email")
                ```
                Bespoke email Comparison
                ``` python
                import splink.duckdb.duckdb_comparison_template_library as ctl
                ctl.email_comparison("email",
                                    invalid_emails_as_null=True,
                                    include_distance_in_km_level=True,
                                    lat_col="lat",
                                    long_col="long",
                                    km_thresholds=[10, 100]
                                    )
                ```
            === "Spark"
                Basic email Comparison
                ``` python
                import splink.spark.spark_comparison_template_library as ctl
                ctl.email_comparison(col_name = "email")
                ```
                Bespoke email Comparison
                ``` python
                import splink.spark.spark_comparison_template_library as ctl
                ctl.email_comparison(
                    col_name = "email",
                    levens
                    levenshtein_thresholds = [2],
                    damerau_levenshtein_thresholds = [2],
                    invalid_emails_as_null = True,
                    include_user_name_level = True,
                    include_domain_match_level = True,
                    )
                ```
            === "Athena"
                Basic email Comparison
                ``` python
                import splink.athean.athena_comparison_template_library as ctl
                ctl.email_comparison(col_name = "email")
                ```
                Bespoke email Comparison
                ``` python
                import splink.athena.athena_comparison_template_library as ctl
                ctl.email_comparison(
                    col_name = "email",
                    levens
                    levenshtein_thresholds = [2],
                    damerau_levenshtein_thresholds = [2],
                    invalid_emails_as_null = True,
                    include_user_name_level = True,
                    include_domain_match_level = True,
                    )
                ```

        Returns:
            Comparison: A comparison that can be inclued in the Splink settings
                dictionary.
        """
        #Contstruct comparrison

        comparison_levels = []
        
        # Decide whether invalid emails should be treated as null
        if invalid_emails_as_null:
            comparison_levels.append(self._null_level(col_name, valid_email_regex))
        else:
            comparison_levels.append(self._null_level(col_name))

        # Exact match on full email

        if include_exact_match_level:
            comparison_level = self._exact_match_level(
                col_name,
                regex_extract=None,
                term_frequency_adjustments=term_frequency_adjustments_full,
                m_probability=m_probability_full_match,
                include_colname_in_charts_label=True,
            )
            comparison_levels.append(comparison_level)

        # Ensure fuzzy match thresholds are iterable
        
        damerau_levenshtein_thresholds = ensure_is_iterable(damerau_levenshtein_thresholds)
        levenshtein_thresholds = ensure_is_iterable(levenshtein_thresholds)
        jaro_winkler_thresholds = ensure_is_iterable(jaro_winkler_thresholds)

        # Exact match on username with different domain

        if include_username_level:
            comparison_level = self._exact_match_level(
                col_name,
                regex_extract="^[^@]+",
                m_probability=m_probability_username_level,
                manual_chart_label="Username",
            )
            comparison_levels.append(comparison_level)

        # Fuzzy match on full email

        if len(levenshtein_thresholds) > 0:
            threshold_levels = distance_threshold_comparison_levels(
                self,
                col_name,
                distance_function_name="levenshtein",
                distance_threshold_or_thresholds=levenshtein_thresholds,
                m_probability_or_probabilities_thres=m_probability_or_probabilities_email_lev,
                include_colname_in_charts_label=True,
            )
            comparison_levels = comparison_levels + threshold_levels

        if len(damerau_levenshtein_thresholds) > 0:
            threshold_levels = distance_threshold_comparison_levels(
                self,
                col_name,
                distance_function_name="damerau-levenshtein",
                distance_threshold_or_thresholds=damerau_levenshtein_thresholds,
                m_probability_or_probabilities_thres=m_probability_or_probabilities_email_dl,
                include_colname_in_charts_label=True,
            )
            comparison_levels = comparison_levels + threshold_levels

        if len(jaro_winkler_thresholds) > 0:
            threshold_levels = distance_threshold_comparison_levels(
                self,
                col_name,
                distance_function_name="jaro-winkler",
                distance_threshold_or_thresholds=jaro_winkler_thresholds,
                m_probability_or_probabilities_thres=m_probability_or_probabilities_email_jw,
                include_colname_in_charts_label=True,
            )
            comparison_levels = comparison_levels + threshold_levels

        # Fuzzy match on username only
        if len(levenshtein_thresholds) > 0:
            threshold_levels = distance_threshold_comparison_levels(
                self,
                col_name,
                regex_extract="^[^@]+",
                distance_function_name="levenshtein",
                distance_threshold_or_thresholds=levenshtein_thresholds,
                m_probability_or_probabilities_thres=m_probability_or_probabilities_username_lev,
                include_colname_in_charts_label=True,
            )
            comparison_levels = comparison_levels + threshold_levels

        if len(damerau_levenshtein_thresholds) > 0:
            threshold_levels = distance_threshold_comparison_levels(
                self,
                col_name,
                regex_extract="^[^@]+",
                distance_function_name="damerau-levenshtein",
                distance_threshold_or_thresholds=damerau_levenshtein_thresholds,
                m_probability_or_probabilities_thres=m_probability_or_probabilities_username_dl,
                include_colname_in_charts_label=True,
            )
            comparison_levels = comparison_levels + threshold_levels

        if len(jaro_winkler_thresholds) > 0:
            threshold_levels = distance_threshold_comparison_levels(
                self,
                col_name,
                regex_extract="^[^@]+",
                distance_function_name="jaro-winkler",
                distance_threshold_or_thresholds=jaro_winkler_thresholds,
                m_probability_or_probabilities_thres=m_probability_or_probabilities_username_jw,
                include_colname_in_charts_label=True,
            )
            comparison_levels = comparison_levels + threshold_levels


        # Domain-only match

        if include_domain_match_level:
            comparison_level = self._exact_match_level(
                col_name,
                regex_extract="@([^@]+)$",
                m_probability=m_probability_domain_match,
                manual_chart_label="Email Domain",
            )
            comparison_levels.append(comparison_level)
        
        comparison_levels.append(
            self._else_level(m_probability=m_probability_else),
        )

         # Construct Description

        comparison_desc = ""
        if include_exact_match_level:
            comparison_desc += "Exact match vs. "

        if include_username_level:
            comparison_desc +="Exact username match different domain vs. "

        if len(levenshtein_thresholds) > 0:
            comparison_desc += distance_threshold_description(
                "fuzzy email", "levenshtein", jaro_winkler_thresholds
            ) 
            comparison_desc += distance_threshold_description(
                "fuzzy username", "levenshtein", jaro_winkler_thresholds
            ) 

        if len(damerau_levenshtein_thresholds) > 0:
            comparison_desc += distance_threshold_description(
                "fuzzy email", "damerau_levenshtein", jaro_winkler_thresholds
            ) 
            comparison_desc += distance_threshold_description(
                "fuzzy username", "levenshtein", jaro_winkler_thresholds
            ) 

        if len(jaro_winkler_thresholds) > 0:
            comparison_desc += distance_threshold_description(
                "fuzzy email", "jaro_winkler", jaro_winkler_thresholds
            ) 
            comparison_desc += distance_threshold_description(
                "fuzzy username", "jaro_winkler", jaro_winkler_thresholds
            ) 

        if include_domain_match_level:
            comparison_desc += "Domain-only match vs."

        comparison_desc += "anything else"

        comparison_dict = {
            "comparison_description": comparison_desc,
            "comparison_levels": comparison_levels,
        }
        super().__init__(comparison_dict)

    @property
    def _is_distance_subclass(self):
        return False
<|MERGE_RESOLUTION|>--- conflicted
+++ resolved
@@ -520,12 +520,8 @@
                 distance_function_name="jaccard",
                 distance_threshold_or_thresholds=jaccard_thresholds,
                 regex_extract=regex_extract,
-<<<<<<< HEAD
+                set_to_lowercase=set_to_lowercase,
                 m_probability_or_probabilities_thres=m_probability_or_probabilities_jac,
-=======
-                set_to_lowercase=set_to_lowercase,
-                m_probability_or_probabilities_thres=m_probability_or_probabilities_jar,
->>>>>>> 3e08282a
             )
             comparison_levels = comparison_levels + threshold_comparison_levels
 
