from __future__ import annotations

import hashlib
import json
import logging
import os
import re
import time
import warnings
from copy import copy, deepcopy
from pathlib import Path
from statistics import median
from typing import Dict

import sqlglot

from splink.input_column import InputColumn
from splink.settings_validation.log_invalid_columns import (
    InvalidColumnsLogger,
    SettingsColumnCleaner,
)
from splink.settings_validation.valid_types import (
    _validate_dialect,
    log_comparison_errors,
)

from .accuracy import (
    prediction_errors_from_label_column,
    prediction_errors_from_labels_table,
    truth_space_table_from_labels_column,
    truth_space_table_from_labels_table,
)
from .analyse_blocking import (
    count_comparisons_from_blocking_rule_pre_filter_conditions_sqls,
    cumulative_comparisons_generated_by_blocking_rules,
    number_of_comparisons_generated_by_blocking_rule_post_filters_sql,
)
from .blocking import (
    BlockingRule,
    block_using_rules_sqls,
    blocking_rule_to_obj,
)
from .cache_dict_with_logging import CacheDictWithLogging
from .charts import (
    accuracy_chart,
    completeness_chart,
    confusion_matrix_chart,
    cumulative_blocking_rule_comparisons_generated,
    match_weights_histogram,
    missingness_chart,
    parameter_estimate_comparisons,
    precision_recall_chart,
    roc_chart,
    unlinkables_chart,
    waterfall_chart,
)
from .cluster_metrics import (
    _node_degree_sql,
    _size_density_centralisation_sql,
)
from .cluster_studio import render_splink_cluster_studio_html
from .comparison import Comparison
from .comparison_creator import ComparisonCreator
from .comparison_level import ComparisonLevel
from .comparison_vector_distribution import (
    comparison_vector_distribution_sql,
)
from .comparison_vector_values import compute_comparison_vector_values_sql
from .connected_components import (
    _cc_create_unique_id_cols,
    solve_connected_components,
)
from .em_training_session import EMTrainingSession
from .estimate_u import estimate_u_values
from .exceptions import SplinkDeprecated, SplinkException
from .find_brs_with_comparison_counts_below_threshold import (
    find_blocking_rules_below_threshold_comparison_count,
)
from .find_matches_to_new_records import add_unique_id_and_source_dataset_cols_if_needed
from .labelling_tool import (
    generate_labelling_tool_comparisons,
    render_labelling_tool_html,
)
from .logging_messages import execute_sql_logging_message_info, log_sql
from .m_from_labels import estimate_m_from_pairwise_labels
from .m_training import estimate_m_values_from_label_column
from .match_key_analysis import (
    count_num_comparisons_from_blocking_rules_for_prediction_sql,
)
from .match_weights_histogram import histogram_data
from .misc import (
    ascii_uid,
    bayes_factor_to_prob,
    ensure_is_list,
    ensure_is_tuple,
    parse_duration,
    prob_to_bayes_factor,
)
from .missingness import completeness_data, missingness_data
from .optimise_cost_of_brs import suggest_blocking_rules
from .pipeline import SQLPipeline
from .predict import predict_from_comparison_vectors_sqls
from .profile_data import profile_columns
from .settings import Settings
from .splink_comparison_viewer import (
    comparison_viewer_table_sqls,
    render_splink_comparison_viewer_html,
)
from .splink_dataframe import SplinkDataFrame
from .term_frequencies import (
    _join_tf_to_input_df_sql,
    colname_to_tf_tablename,
    compute_all_term_frequencies_sqls,
    compute_term_frequencies_from_concat_with_tf,
    term_frequencies_for_single_column_sql,
    term_frequencies_from_concat_with_tf,
    tf_adjustment_chart,
)
from .unique_id_concat import (
    _composite_unique_id_from_edges_sql,
    _composite_unique_id_from_nodes_sql,
)
from .unlinkables import unlinkables_data
from .vertically_concatenate import vertically_concatenate_sql

logger = logging.getLogger(__name__)


class Linker:
    """The Linker object manages the data linkage process and holds the data linkage
    model.

    Most of Splink's functionality can  be accessed by calling methods (functions)
    on the linker, such as `linker.predict()`, `linker.profile_columns()` etc.

    The Linker class is intended for subclassing for specific backends, e.g.
    a `DuckDBLinker`.
    """

    def __init__(
        self,
        input_table_or_tables: str | list,
        settings_dict: dict | Path,
        accepted_df_dtypes,
        set_up_basic_logging: bool = True,
        input_table_aliases: str | list = None,
        validate_settings: bool = True,
    ):
        """Initialise the linker object, which manages the data linkage process and
        holds the data linkage model.

        Examples:
            === ":simple-duckdb: DuckDB"
                Dedupe
                ```py
                df = pd.read_csv("data_to_dedupe.csv")
                linker = DuckDBLinker(df, settings_dict)
                ```
                Link
                ```py
                df_1 = pd.read_parquet("table_1/")
                df_2 = pd.read_parquet("table_2/")
                linker = DuckDBLinker(
                    [df_1, df_2],
                    settings_dict,
                    input_table_aliases=["customers", "contact_center_callers"]
                    )
                ```
                Dedupe with a pre-trained model read from a json file
                ```py
                df = pd.read_csv("data_to_dedupe.csv")
                linker = DuckDBLinker(df, "model.json")
                ```
            === ":simple-apachespark: Spark"
                Dedupe
                ```py
                df = spark.read.csv("data_to_dedupe.csv")
                linker = SparkLinker(df, settings_dict)
                ```
                Link
                ```py
                df_1 = spark.read.parquet("table_1/")
                df_2 = spark.read.parquet("table_2/")
                linker = SparkLinker(
                    [df_1, df_2],
                    settings_dict,
                    input_table_aliases=["customers", "contact_center_callers"]
                    )
                ```
                Dedupe with a pre-trained model read from a json file
                ```py
                df = spark.read.csv("data_to_dedupe.csv")
                linker = SparkLinker(df, "model.json")
                ```

        Args:
            input_table_or_tables (Union[str, list]): Input data into the linkage model.
                Either a single string (the name of a table in a database) for
                deduplication jobs, or a list of strings  (the name of tables in a
                database) for link_only or link_and_dedupe.  For some linkers, such as
                the DuckDBLinker and the SparkLinker, it's also possible to pass in
                dataframes (Pandas and Spark respectively) rather than strings.
            settings_dict (dict | Path, optional): A Splink settings dictionary, or a
                path to a json defining a settingss dictionary or pre-trained model.
                If not provided when the object is created, can later be added using
                `linker.load_settings()` or `linker.load_model()` Defaults to None.
            set_up_basic_logging (bool, optional): If true, sets ups up basic logging
                so that Splink sends messages at INFO level to stdout. Defaults to True.
            input_table_aliases (Union[str, list], optional): Labels assigned to
                input tables in Splink outputs.  If the names of the tables in the
                input database are long or unspecific, this argument can be used
                to attach more easily readable/interpretable names. Defaults to None.
            validate_settings (bool, optional): When True, check your settings
                dictionary for any potential errors that may cause splink to fail.
        """
        self._db_schema = "splink"
        if set_up_basic_logging:
            logging.basicConfig(
                format="%(message)s",
            )
            splink_logger = logging.getLogger("splink")
            splink_logger.setLevel(logging.INFO)

        self._pipeline = SQLPipeline()

        self._intermediate_table_cache: dict = CacheDictWithLogging()

        if not isinstance(settings_dict, (dict, type(None))):
            # Run if you've entered a filepath
            # feed it a blank settings dictionary
            self._setup_settings_objs(None)
            self.load_settings(settings_dict)

            # TODO: deal with instantiating comparison levels in this path
        else:
            # TODO: need to figure out how this flows with validation
            # for now we instantiate all the correct types before the validator sees it
            settings_dict = deepcopy(settings_dict)
            self._instantiate_comparison_levels(settings_dict)
            self._validate_settings_components(settings_dict)
            self._setup_settings_objs(settings_dict)

        homogenised_tables, homogenised_aliases = self._register_input_tables(
            input_table_or_tables,
            input_table_aliases,
            accepted_df_dtypes,
        )

        self._input_tables_dict = self._get_input_tables_dict(
            homogenised_tables, homogenised_aliases
        )

        self._validate_input_dfs()
        self._validate_settings(validate_settings)
        self._em_training_sessions = []

        self._find_new_matches_mode = False
        self._train_u_using_random_sample_mode = False
        self._compare_two_records_mode = False
        self._self_link_mode = False
        self._analyse_blocking_mode = False
        self._deterministic_link_mode = False

        self.debug_mode = False

    def _input_columns(
        self,
        include_unique_id_col_names=True,
        include_additional_columns_to_retain=True,
    ) -> list[InputColumn]:
        """Retrieve the column names from the input dataset(s) as InputColumns

        Args:
            include_unique_id_col_names (bool, optional): Whether to include unique ID
                column names. Defaults to True.
            include_additional_columns_to_retain (bool, optional): Whether to include
                additional columns to retain. Defaults to True.

        Raises:
            SplinkException: If the input frames have different sets of columns.

        Returns:
            list[InputColumn]
        """

        input_dfs = self._input_tables_dict.values()

        # get a list of the column names for each input frame
        # sort it for consistent ordering, and give each frame's
        # columns as a tuple so we can hash it
        column_names_by_input_df = [
            tuple(sorted([col.name for col in input_df.columns]))
            for input_df in input_dfs
        ]
        # check that the set of input columns is the same for each frame,
        # fail if the sets are different
        if len(set(column_names_by_input_df)) > 1:
            common_cols = set.intersection(
                *(set(col_names) for col_names in column_names_by_input_df)
            )
            problem_names = {
                col
                for frame_col_names in column_names_by_input_df
                for col in frame_col_names
                if col not in common_cols
            }
            raise SplinkException(
                "All linker input frames must have the same set of columns.  "
                "The following columns were not found in all input frames: "
                + ", ".join(problem_names)
            )

        columns = next(iter(input_dfs)).columns

        remove_columns = []
        if not include_unique_id_col_names:
            remove_columns.extend(self._settings_obj._unique_id_input_columns)
        if not include_additional_columns_to_retain:
            remove_columns.extend(self._settings_obj._additional_columns_to_retain)

        remove_id_cols = [c.unquote().name for c in remove_columns]
        columns = [col for col in columns if col.unquote().name not in remove_id_cols]

        return columns

    @property
    def _source_dataset_column_already_exists(self):
        if self._settings_obj_ is None:
            return False
        input_cols = [c.unquote().name for c in self._input_columns()]
        return self._settings_obj._source_dataset_column_name in input_cols

    @property
    def _cache_uid(self):
        if self._settings_dict:
            return self._settings_obj._cache_uid
        else:
            return self._cache_uid_no_settings

    @_cache_uid.setter
    def _cache_uid(self, value):
        if self._settings_dict:
            self._settings_obj._cache_uid = value
        else:
            self._cache_uid_no_settings = value

    @property
    def _settings_obj(self) -> Settings:
        if self._settings_obj_ is None:
            raise ValueError(
                "You did not provide a settings dictionary when you "
                "created the linker.  To continue, you need to provide a settings "
                "dictionary using the `load_settings()` method on your linker "
                "object. i.e. linker.load_settings(settings_dict)"
            )
        return self._settings_obj_

    @property
    def _input_tablename_l(self):
        if self._find_new_matches_mode:
            return "__splink__df_concat_with_tf"

        if self._self_link_mode:
            return "__splink__df_concat_with_tf"

        if self._compare_two_records_mode:
            return "__splink__compare_two_records_left_with_tf"

        if self._train_u_using_random_sample_mode:
            if self._two_dataset_link_only:
                return "__splink__df_concat_with_tf_sample_left"
            else:
                return "__splink__df_concat_with_tf_sample"

        if self._analyse_blocking_mode:
            return "__splink__df_concat"

        if self._two_dataset_link_only:
            return "__splink__df_concat_with_tf_left"

        return "__splink__df_concat_with_tf"

    @property
    def _input_tablename_r(self):
        if self._find_new_matches_mode:
            return "__splink__df_new_records_with_tf"

        if self._self_link_mode:
            return "__splink__df_concat_with_tf"

        if self._compare_two_records_mode:
            return "__splink__compare_two_records_right_with_tf"

        if self._train_u_using_random_sample_mode:
            if self._two_dataset_link_only:
                return "__splink__df_concat_with_tf_sample_right"
            else:
                return "__splink__df_concat_with_tf_sample"

        if self._analyse_blocking_mode:
            return "__splink__df_concat"

        if self._two_dataset_link_only:
            return "__splink__df_concat_with_tf_right"
        return "__splink__df_concat_with_tf"

    @property
    def _two_dataset_link_only(self):
        # Two dataset link only join is a special case where an inner join of the
        # two datasets is much more efficient than self-joining the vertically
        # concatenation of all input datasets
        if self._find_new_matches_mode:
            return True

        if self._compare_two_records_mode:
            return True

        if self._analyse_blocking_mode:
            return False

        if (
            len(self._input_tables_dict) == 2
            and self._settings_obj._link_type == "link_only"
        ):
            return True
        else:
            return False

    @property
    def _sql_dialect(self):
        if self._sql_dialect_ is None:
            raise NotImplementedError(
                f"No SQL dialect set on object of type {type(self)}. "
                "Did you make sure to create a dialect-specific Linker?"
            )
        return self._sql_dialect_

    @property
    def _infinity_expression(self):
        raise NotImplementedError(
            f"infinity sql expression not available for {type(self)}"
        )

    def _random_sample_sql(
        self, proportion, sample_size, seed=None, table=None, unique_id=None
    ):
        raise NotImplementedError("Random sample sql not implemented for this linker")

    def _register_input_tables(self, input_tables, input_aliases, accepted_df_dtypes):
        # 'homogenised' means all entries are strings representing tables
        homogenised_tables = []
        homogenised_aliases = []
        accepted_df_dtypes = ensure_is_tuple(accepted_df_dtypes)

        existing_tables = []
        for alias in input_aliases:
            # Check if alias is a string (indicating a table name) and that it is not
            # a file path.
            if not isinstance(alias, str) or re.match(pattern=r".*", string=alias):
                continue
            exists = self._table_exists_in_database(alias)
            if exists:
                existing_tables.append(f"'{alias}'")
        if existing_tables:
            input_tables = ", ".join(existing_tables)
            raise ValueError(
                f"Table(s): {input_tables} already exists in database. "
                "Please remove or rename it/them before retrying"
            )

        for i, (table, alias) in enumerate(zip(input_tables, input_aliases)):
            if isinstance(alias, accepted_df_dtypes):
                alias = f"__splink__input_table_{i}"

            if isinstance(table, accepted_df_dtypes):
                self._table_registration(table, alias)
                table = alias

            homogenised_tables.append(table)
            homogenised_aliases.append(alias)

        return homogenised_tables, homogenised_aliases

    def _setup_settings_objs(self, settings_dict):
        # Setup the linker class's required settings
        self._settings_dict = settings_dict

        # if settings_dict is passed, set sql_dialect on it if missing, and make sure
        # incompatible dialect not passed
        if settings_dict is not None and settings_dict.get("sql_dialect", None) is None:
            settings_dict["sql_dialect"] = self._sql_dialect

        if settings_dict is None:
            self._cache_uid_no_settings = ascii_uid(8)
        else:
            uid = settings_dict.get("linker_uid", ascii_uid(8))
            settings_dict["linker_uid"] = uid

        if settings_dict is None:
            self._settings_obj_ = None
        else:
            self._settings_obj_ = Settings(settings_dict)

    def _check_for_valid_settings(self):
        if (
            # no settings to check
            self._settings_obj_ is None
            or
            # raw tables don't yet exist in db
            not hasattr(self, "_input_tables_dict")
        ):
            return False
        else:
            return True

    def _validate_settings_components(self, settings_dict):
        # Vaidate our settings after plugging them through
        # `Settings(<settings>)`
        if settings_dict is None:
            return

        log_comparison_errors(
            # null if not in dict - check using value is ignored
            settings_dict.get("comparisons", None),
            self._sql_dialect,
        )

    def _validate_settings(self, validate_settings):
        # Vaidate our settings after plugging them through
        # `Settings(<settings>)`
        if not self._check_for_valid_settings():
            return

        # Run miscellaneous checks on our settings dictionary.
        _validate_dialect(
            settings_dialect=self._settings_obj._sql_dialect,
            linker_dialect=self._sql_dialect,
            linker_type=self.__class__.__name__,
        )

        # Constructs output logs for our various settings inputs
        cleaned_settings = SettingsColumnCleaner(
            settings_object=self._settings_obj,
            input_columns=self._input_tables_dict,
        )
        InvalidColumnsLogger(cleaned_settings).construct_output_logs(validate_settings)
<<<<<<< HEAD

    def _instantiate_comparison_levels(self, settings_dict):
        """
        Mutate our settings_dict, so that any ComparisonLevelCreator
        instances are instead replaced with ComparisonLevels
        """
        dialect = self._sql_dialect
        if "comparisons" not in settings_dict:
            return
        comparisons = settings_dict["comparisons"]
        for idx_c, comparison in enumerate(comparisons):
            if isinstance(comparison, dict):
                comparison_levels = comparison["comparison_levels"]
                for idx_cl, level in enumerate(comparison_levels):
                    # if we have a ComparisonLevelCreator
                    if not isinstance(level, dict):
                        comparison_levels[idx_cl] = level.get_comparison_level(dialect)
            elif isinstance(comparison, ComparisonCreator):
                comparisons[idx_c] = comparison.get_comparison(dialect)
=======
>>>>>>> f1288719

    def _initialise_df_concat(self, materialise=False):
        cache = self._intermediate_table_cache
        concat_df = None
        if "__splink__df_concat" in cache:
            concat_df = cache.get_with_logging("__splink__df_concat")
        elif "__splink__df_concat_with_tf" in cache:
            concat_df = cache.get_with_logging("__splink__df_concat_with_tf")
            concat_df.templated_name = "__splink__df_concat"
        else:
            if materialise:
                # Clear the pipeline if we are materialising
                # There's no reason not to do this, since when
                # we execute the pipeline, it'll get cleared anyway
                self._pipeline.reset()
            sql = vertically_concatenate_sql(self)
            self._enqueue_sql(sql, "__splink__df_concat")
            if materialise:
                concat_df = self._execute_sql_pipeline()
                cache["__splink__df_concat"] = concat_df

        return concat_df

    def _initialise_df_concat_with_tf(self, materialise=True):
        cache = self._intermediate_table_cache
        nodes_with_tf = None
        if "__splink__df_concat_with_tf" in cache:
            nodes_with_tf = cache.get_with_logging("__splink__df_concat_with_tf")

        else:
            # In duckdb, calls to random() in a CTE pipeline cause problems:
            # https://gist.github.com/RobinL/d329e7004998503ce91b68479aa41139
            if self._settings_obj.salting_required:
                materialise = True

            if materialise:
                # Clear the pipeline if we are materialising
                # There's no reason not to do this, since when
                # we execute the pipeline, it'll get cleared anyway
                self._pipeline.reset()

            sql = vertically_concatenate_sql(self)
            self._enqueue_sql(sql, "__splink__df_concat")

            sqls = compute_all_term_frequencies_sqls(self)
            for sql in sqls:
                self._enqueue_sql(sql["sql"], sql["output_table_name"])

            if materialise:
                nodes_with_tf = self._execute_sql_pipeline()
                cache["__splink__df_concat_with_tf"] = nodes_with_tf

        return nodes_with_tf

    def _table_to_splink_dataframe(
        self, templated_name, physical_name
    ) -> SplinkDataFrame:
        """Create a SplinkDataframe from a table in the underlying database called
        `physical_name`.

        Associate a `templated_name` with this table, which signifies the purpose
        or 'meaning' of this table to splink. (e.g. `__splink__df_blocked`)

        Args:
            templated_name (str): The purpose of the table to Splink
            physical_name (str): The name of the table in the underlying databse
        """
        raise NotImplementedError(
            "_table_to_splink_dataframe not implemented on this linker"
        )

    def _enqueue_sql(self, sql, output_table_name):
        """Add sql to the current pipeline, but do not execute the pipeline."""
        self._pipeline.enqueue_sql(sql, output_table_name)

    def _execute_sql_pipeline(
        self,
        input_dataframes: list[SplinkDataFrame] = [],
        use_cache=True,
    ) -> SplinkDataFrame:
        """Execute the SQL queued in the current pipeline as a single statement
        e.g. `with a as (), b as , c as (), select ... from c`, then execute the
        pipeline, returning the resultant table as a SplinkDataFrame

        Args:
            input_dataframes (List[SplinkDataFrame], optional): A 'starting point' of
                SplinkDataFrames if needed. Defaults to [].
            use_cache (bool, optional): If true, look at whether the SQL pipeline has
                been executed before, and if so, use the existing result. Defaults to
                True.

        Returns:
            SplinkDataFrame: An abstraction representing the table created by the sql
                pipeline
        """

        if not self.debug_mode:
            sql_gen = self._pipeline._generate_pipeline(input_dataframes)

            output_tablename_templated = self._pipeline.queue[-1].output_table_name

            try:
                dataframe = self._sql_to_splink_dataframe_checking_cache(
                    sql_gen,
                    output_tablename_templated,
                    use_cache,
                )
            except Exception as e:
                raise e
            finally:
                self._pipeline.reset()

            return dataframe
        else:
            # In debug mode, we do not pipeline the sql and print the
            # results of each part of the pipeline
            for task in self._pipeline._generate_pipeline_parts(input_dataframes):
                start_time = time.time()
                output_tablename = task.output_table_name
                sql = task.sql
                print("------")  # noqa: T201
                print(  # noqa: T201
                    f"--------Creating table: {output_tablename}--------"
                )

                dataframe = self._sql_to_splink_dataframe_checking_cache(
                    sql,
                    output_tablename,
                    use_cache=False,
                )
                run_time = parse_duration(time.time() - start_time)
                print(f"Step ran in: {run_time}")  # noqa: T201
            self._pipeline.reset()
            return dataframe

    def _execute_sql_against_backend(
        self, sql: str, templated_name: str, physical_name: str
    ) -> SplinkDataFrame:
        """Execute a single sql SELECT statement, returning a SplinkDataFrame.

        Subclasses should implement this, using _log_and_run_sql_execution() within
        their implementation, maybe doing some SQL translation or other prep/cleanup
        work before/after.
        """
        raise NotImplementedError(
            f"_execute_sql_against_backend not implemented for {type(self)}"
        )

    def _run_sql_execution(
        self, final_sql: str, templated_name: str, physical_name: str
    ) -> SplinkDataFrame:
        """**Actually** execute the sql against the backend database.

        This is intended to be implemented by a subclass, but not actually called
        directly. Instead, call _log_and_run_sql_execution, and that will call
        this method.

        This could return something, or not. It's up to the Linker subclass to decide.
        """
        raise NotImplementedError(
            f"_run_sql_execution not implemented for {type(self)}"
        )

    def _log_and_run_sql_execution(
        self, final_sql: str, templated_name: str, physical_name: str
    ) -> SplinkDataFrame:
        """Log the sql, then call _run_sql_execution(), wrapping any errors"""
        logger.debug(execute_sql_logging_message_info(templated_name, physical_name))
        logger.log(5, log_sql(final_sql))
        try:
            return self._run_sql_execution(final_sql, templated_name, physical_name)
        except Exception as e:
            # Parse our SQL through sqlglot to pretty print
            try:
                final_sql = sqlglot.parse_one(
                    final_sql,
                    read=self._sql_dialect,
                ).sql(pretty=True)
                # if sqlglot produces any errors, just report the raw SQL
            except Exception:
                pass

            raise SplinkException(
                f"Error executing the following sql for table "
                f"`{templated_name}`({physical_name}):\n{final_sql}"
                f"\n\nError was: {e}"
            ) from e

    def register_table(self, input, table_name, overwrite=False):
        """
        Register a table to your backend database, to be used in one of the
        splink methods, or simply to allow querying.

        Tables can be of type: dictionary, record level dictionary,
        pandas dataframe, pyarrow table and in the spark case, a spark df.

        Examples:
            ```py
            test_dict = {"a": [666,777,888],"b": [4,5,6]}
            linker.register_table(test_dict, "test_dict")
            linker.query_sql("select * from test_dict")
            ```

        Args:
            input: The data you wish to register. This can be either a dictionary,
                pandas dataframe, pyarrow table or a spark dataframe.
            table_name (str): The name you wish to assign to the table.
            overwrite (bool): Overwrite the table in the underlying database if it
                exists

        Returns:
            SplinkDataFrame: An abstraction representing the table created by the sql
                pipeline
        """

        raise NotImplementedError(f"register_table not implemented for {type(self)}")

    def _table_registration(self, input, table_name):
        """
        Register a table to your backend database, to be used in one of the
        splink methods, or simply to allow querying.

        Tables can be of type: dictionary, record level dictionary,
        pandas dataframe, pyarrow table and in the spark case, a spark df.

        This function is contains no overwrite functionality, so it can be used
        where we don't want to allow for overwriting.

        Args:
            input: The data you wish to register. This can be either a dictionary,
                pandas dataframe, pyarrow table or a spark dataframe.
            table_name (str): The name you wish to assign to the table.

        Returns:
            None
        """

        raise NotImplementedError(
            f"_table_registration not implemented for {type(self)}"
        )

    def query_sql(self, sql, output_type="pandas"):
        """
        Run a SQL query against your backend database and return
        the resulting output.

        Examples:
            === ":simple-duckdb: DuckDB"
                ```py
                linker = DuckDBLinker(df, settings)
                df_predict = linker.predict()
                linker.query_sql(f"select * from {df_predict.physical_name} limit 10")
                ```
            === ":simple-apachespark: Spark"
                ```py
                linker = SparkLinker(df, settings)
                df_predict = linker.predict()
                linker.query_sql(f"select * from {df_predict.physical_name} limit 10")
                ```
            === ":simple-amazonaws: Athena"
                ```py
                linker = AthenaLinker(df, settings)
                df_predict = linker.predict()
                linker.query_sql(f"select * from {df_predict.physical_name} limit 10")
                ```
            === ":simple-sqlite: SQLite"
                ```py
                linker = SQLiteLinker(df, settings)
                df_predict = linker.predict()
                linker.query_sql(f"select * from {df_predict.physical_name} limit 10")
            ```

        Args:
            sql (str): The SQL to be queried.
            output_type (str): One of splink_df/splinkdf or pandas.
                This determines the type of table that your results are output in.
        """

        output_tablename_templated = "__splink__df_sql_query"

        splink_dataframe = self._sql_to_splink_dataframe_checking_cache(
            sql,
            output_tablename_templated,
            use_cache=False,
        )

        if output_type in ("splink_df", "splinkdf"):
            return splink_dataframe
        elif output_type == "pandas":
            out = splink_dataframe.as_pandas_dataframe()
            # If pandas, drop the table to cleanup the db
            splink_dataframe.drop_table_from_database_and_remove_from_cache()
            return out
        else:
            raise ValueError(
                f"output_type '{output_type}' is not supported.",
                "Must be one of 'splink_df'/'splinkdf' or 'pandas'",
            )

    def _sql_to_splink_dataframe_checking_cache(
        self,
        sql,
        output_tablename_templated,
        use_cache=True,
    ) -> SplinkDataFrame:
        """Execute sql, or if identical sql has been run before, return cached results.

        This function
            - is used by _execute_sql_pipeline to to execute SQL
            - or can be used directly if you have a single SQL statement that's
              not in a pipeline

        Return a SplinkDataFrame representing the results of the SQL
        """

        to_hash = (sql + self._cache_uid).encode("utf-8")
        hash = hashlib.sha256(to_hash).hexdigest()[:9]
        # Ensure hash is valid sql table name
        table_name_hash = f"{output_tablename_templated}_{hash}"

        if use_cache:
            # Certain tables are put in the cache using their templated_name
            # An example is __splink__df_concat_with_tf
            # These tables are put in the cache when they are first calculated
            # e.g. with _initialise_df_concat_with_tf()
            # But they can also be put in the cache manually using
            # e.g. register_table_input_nodes_concat_with_tf()

            # Look for these 'named' tables in the cache prior
            # to looking for the hashed version

            if output_tablename_templated in self._intermediate_table_cache:
                return self._intermediate_table_cache.get_with_logging(
                    output_tablename_templated
                )

            if table_name_hash in self._intermediate_table_cache:
                return self._intermediate_table_cache.get_with_logging(table_name_hash)

            # If not in cache, fall back on checking the database
            if self._table_exists_in_database(table_name_hash):
                logger.debug(
                    f"Found cache for {output_tablename_templated} "
                    f"in database using table name with physical name {table_name_hash}"
                )
                return self._table_to_splink_dataframe(
                    output_tablename_templated, table_name_hash
                )

        if self.debug_mode:
            print(sql)  # noqa: T201
            splink_dataframe = self._execute_sql_against_backend(
                sql,
                output_tablename_templated,
                output_tablename_templated,
            )

            self._intermediate_table_cache.executed_queries.append(splink_dataframe)

            df_pd = splink_dataframe.as_pandas_dataframe()
            try:
                from IPython.display import display

                display(df_pd)
            except ModuleNotFoundError:
                print(df_pd)  # noqa: T201

        else:
            splink_dataframe = self._execute_sql_against_backend(
                sql, output_tablename_templated, table_name_hash
            )
            self._intermediate_table_cache.executed_queries.append(splink_dataframe)

        splink_dataframe.created_by_splink = True
        splink_dataframe.sql_used_to_create = sql

        physical_name = splink_dataframe.physical_name

        self._intermediate_table_cache[physical_name] = splink_dataframe

        return splink_dataframe

    def __deepcopy__(self, memo):
        """When we do EM training, we need a copy of the linker which is independent
        of the main linker e.g. setting parameters on the copy will not affect the
        main linker.  This method implements ensures linker can be deepcopied.
        """
        new_linker = copy(self)
        new_linker._em_training_sessions = []
        new_settings = deepcopy(self._settings_obj_)
        new_linker._settings_obj_ = new_settings
        return new_linker

    def _ensure_aliases_populated_and_is_list(
        self, input_table_or_tables, input_table_aliases
    ):
        if input_table_aliases is None:
            input_table_aliases = input_table_or_tables

        input_table_aliases = ensure_is_list(input_table_aliases)

        return input_table_aliases

    def _get_input_tables_dict(self, input_table_or_tables, input_table_aliases):
        input_table_or_tables = ensure_is_list(input_table_or_tables)

        input_table_aliases = self._ensure_aliases_populated_and_is_list(
            input_table_or_tables, input_table_aliases
        )

        d = {}
        for table_name, table_alias in zip(input_table_or_tables, input_table_aliases):
            d[table_alias] = self._table_to_splink_dataframe(table_alias, table_name)
        return d

    def _get_input_tf_dict(self, df_dict):
        d = {}
        for df_name, df_value in df_dict.items():
            renamed = colname_to_tf_tablename(df_name)
            d[renamed] = self._table_to_splink_dataframe(renamed, df_value)
        return d

    def _predict_warning(self):
        if not self._settings_obj._is_fully_trained:
            msg = (
                "\n -- WARNING --\n"
                "You have called predict(), but there are some parameter "
                "estimates which have neither been estimated or specified in your "
                "settings dictionary.  To produce predictions the following"
                " untrained trained parameters will use default values."
            )
            messages = self._settings_obj._not_trained_messages()

            warn_message = "\n".join([msg] + messages)

            logger.warning(warn_message)

    def _table_exists_in_database(self, table_name):
        raise NotImplementedError(
            f"table_exists_in_database not implemented for {type(self)}"
        )

    def _validate_input_dfs(self):
        if not hasattr(self, "_input_tables_dict"):
            # This is only triggered where a user loads a settings dict from a
            # given file path.
            return

        for df in self._input_tables_dict.values():
            df.validate()

        if self._settings_obj_ is not None:
            if self._settings_obj._link_type == "dedupe_only":
                if len(self._input_tables_dict) > 1:
                    raise ValueError(
                        'If link_type = "dedupe only" then input tables must contain '
                        "only a single input table",
                    )

    def _populate_probability_two_random_records_match_from_trained_values(self):
        recip_prop_matches_estimates = []

        logger.log(
            15,
            (
                "---- Using training sessions to compute "
                "probability two random records match ----"
            ),
        )
        for em_training_session in self._em_training_sessions:
            training_lambda = (
                em_training_session._settings_obj._probability_two_random_records_match
            )
            training_lambda_bf = prob_to_bayes_factor(training_lambda)
            reverse_levels = (
                em_training_session._comparison_levels_to_reverse_blocking_rule
            )

            logger.log(
                15,
                "\n"
                f"Probability two random records match from trained model blocking on "
                f"{em_training_session._blocking_rule_for_training.blocking_rule_sql}: "
                f"{training_lambda:,.3f}",
            )

            for reverse_level in reverse_levels:
                # Get comparison level on current settings obj
                cc = self._settings_obj._get_comparison_by_output_column_name(
                    reverse_level.comparison._output_column_name
                )

                cl = cc._get_comparison_level_by_comparison_vector_value(
                    reverse_level._comparison_vector_value
                )

                if cl._has_estimated_values:
                    bf = cl._trained_m_median / cl._trained_u_median
                else:
                    bf = cl._bayes_factor

                logger.log(
                    15,
                    f"Reversing comparison level {cc._output_column_name}"
                    f" using bayes factor {bf:,.3f}",
                )

                training_lambda_bf = training_lambda_bf / bf

                as_prob = bayes_factor_to_prob(training_lambda_bf)

                logger.log(
                    15,
                    (
                        "This estimate of probability two random records match now: "
                        f" {as_prob:,.3f} "
                        f"with reciprocal {(1/as_prob):,.3f}"
                    ),
                )
            logger.log(15, "\n---------")
            p = bayes_factor_to_prob(training_lambda_bf)
            recip_prop_matches_estimates.append(1 / p)

        prop_matches_estimate = 1 / median(recip_prop_matches_estimates)

        self._settings_obj._probability_two_random_records_match = prop_matches_estimate
        logger.log(
            15,
            "\nMedian of prop of matches estimates: "
            f"{self._settings_obj._probability_two_random_records_match:,.3f} "
            "reciprocal "
            f"{1/self._settings_obj._probability_two_random_records_match:,.3f}",
        )

    def _populate_m_u_from_trained_values(self):
        ccs = self._settings_obj.comparisons

        for cc in ccs:
            for cl in cc._comparison_levels_excluding_null:
                if cl._has_estimated_u_values:
                    cl.u_probability = cl._trained_u_median
                if cl._has_estimated_m_values:
                    cl.m_probability = cl._trained_m_median

    def delete_tables_created_by_splink_from_db(self):
        for splink_df in list(self._intermediate_table_cache.values()):
            if splink_df.created_by_splink:
                splink_df.drop_table_from_database_and_remove_from_cache()

    def _raise_error_if_necessary_waterfall_columns_not_computed(self):
        ricc = self._settings_obj._retain_intermediate_calculation_columns
        rmc = self._settings_obj._retain_matching_columns
        if not (ricc and rmc):
            raise ValueError(
                "retain_intermediate_calculation_columns and "
                "retain_matching_columns must both be set to True in your settings"
                " dictionary to use this function, because otherwise the necessary "
                "columns will not be available in the input records."
                f" Their current values are {ricc} and {rmc}, respectively. "
                "Please re-run your linkage with them both set to True."
            )

    def _raise_error_if_necessary_accuracy_columns_not_computed(self):
        rmc = self._settings_obj._retain_matching_columns
        if not (rmc):
            raise ValueError(
                "retain_matching_columns must be set to True in your settings"
                " dictionary to use this function, because otherwise the necessary "
                "columns will not be available in the input records."
                f" Its current value is {rmc}. "
                "Please re-run your linkage with it set to True."
            )

    def load_settings(
        self,
        settings_dict: dict | str | Path,
        validate_settings: str = True,
    ):
        """Initialise settings for the linker.  To be used if settings were
        not passed to the linker on creation. This can either be in the form
        of a settings dictionary or a filepath to a json file containing a
        valid settings dictionary.

        Examples:
            ```py
            linker = DuckDBLinker(df)
            linker.profile_columns(["first_name", "surname"])
            linker.load_settings(settings_dict, validate_settings=True)
            ```

        Args:
            settings_dict (dict | str | Path): A Splink settings dictionary or
                the path to your settings json file.
            validate_settings (bool, optional): When True, check your settings
                dictionary for any potential errors that may cause splink to fail.
        """

        if not isinstance(settings_dict, dict):
            p = Path(settings_dict)
            settings_dict = json.loads(p.read_text())

        # Store the cache ID so it can be reloaded after cache invalidation
        cache_id = self._cache_uid
        # So we don't run into any issues with generated tables having
        # invalid columns as settings have been tweaked, invalidate
        # the cache and allow these tables to be recomputed.

        # This is less efficient, but triggers infrequently and ensures we don't
        # run into issues where the defaults used conflict with the actual values
        # supplied in settings.

        # This is particularly relevant with `source_dataset`, which appears within
        # concat_with_tf.
        self.invalidate_cache()

        # If a uid already exists in your settings object, prioritise this
        settings_dict["linker_uid"] = settings_dict.get("linker_uid", cache_id)
        settings_dict["sql_dialect"] = settings_dict.get(
            "sql_dialect", self._sql_dialect
        )
        self._settings_dict = settings_dict
        self._settings_obj_ = Settings(settings_dict)
        self._validate_input_dfs()
        self._validate_settings(validate_settings)

    def load_model(self, model_path: Path):
        """
        Load a pre-defined model from a json file into the linker.
        This is intended to be used with the output of
        `save_model_to_json()`.

        Examples:
            ```py
            linker.load_model("my_settings.json")
            ```

        Args:
            model_path (Path): A path to your model settings json file.
        """

        return self.load_settings(model_path)

    def initialise_settings(self, settings_dict: dict):
        """*This method is now deprecated. Please use `load_settings`
        when loading existing settings or `load_model` when loading
         a pre-trained model.*

        Initialise settings for the linker.  To be used if settings were
        not passed to the linker on creation.
        Examples:
            === ":simple-duckdb: DuckDB"
                ```py
                linker = DuckDBLinker(df)
                linker.profile_columns(["first_name", "surname"])
                linker.initialise_settings(settings_dict)
                ```
            === ":simple-apachespark: Spark"
                ```py
                linker = SparkLinker(df)
                linker.profile_columns(["first_name", "surname"])
                linker.initialise_settings(settings_dict)
                ```
            === ":simple-amazonaws: Athena"
                ```py
                linker = AthenaLinker(df)
                linker.profile_columns(["first_name", "surname"])
                linker.initialise_settings(settings_dict)
                ```
            === ":simple-sqlite: SQLite"
                ```py
                linker = SQLiteLinker(df)
                linker.profile_columns(["first_name", "surname"])
                linker.initialise_settings(settings_dict)
                ```
        Args:
            settings_dict (dict): A Splink settings dictionary
        """
        # If a uid already exists in your settings object, prioritise this
        settings_dict["linker_uid"] = settings_dict.get("linker_uid", self._cache_uid)
        settings_dict["sql_dialect"] = settings_dict.get(
            "sql_dialect", self._sql_dialect
        )
        self._settings_dict = settings_dict
        self._settings_obj_ = Settings(settings_dict)
        self._validate_input_dfs()
        self._validate_dialect()

        warnings.warn(
            "`initialise_settings` is deprecated. We advise you use "
            "`linker.load_settings()` when loading in your settings or a previously "
            "trained model.",
            SplinkDeprecated,
            stacklevel=2,
        )

    def load_settings_from_json(self, in_path: str | Path):
        """*This method is now deprecated. Please use `load_settings`
        when loading existing settings or `load_model` when loading
         a pre-trained model.*

        Load settings from a `.json` file.
        This `.json` file would usually be the output of
        `linker.save_model_to_json()`
        Examples:
            ```py
            linker.load_settings_from_json("my_settings.json")
            ```
        Args:
            in_path (str): Path to settings json file
        """
        self.load_settings(in_path)

        warnings.warn(
            "`load_settings_from_json` is deprecated. We advise you use "
            "`linker.load_settings()` when loading in your settings or a previously "
            "trained model.",
            SplinkDeprecated,
            stacklevel=2,
        )

    def compute_tf_table(self, column_name: str) -> SplinkDataFrame:
        """Compute a term frequency table for a given column and persist to the database

        This method is useful if you want to pre-compute term frequency tables e.g.
        so that real time linkage executes faster, or so that you can estimate
        various models without having to recompute term frequency tables each time

        Examples:
            === ":simple-duckdb: DuckDB"
                Real time linkage
                ```py
                linker = DuckDBLinker(df)
                linker.load_settings("saved_settings.json")
                linker.compute_tf_table("surname")
                linker.compare_two_records(record_left, record_right)
                ```
                Pre-computed term frequency tables
                ```py
                linker = DuckDBLinker(df)
                df_first_name_tf = linker.compute_tf_table("first_name")
                df_first_name_tf.write.parquet("folder/first_name_tf")
                >>>
                # On subsequent data linking job, read this table rather than recompute
                df_first_name_tf = pd.read_parquet("folder/first_name_tf")
                df_first_name_tf.createOrReplaceTempView("__splink__df_tf_first_name")
                ```
            === ":simple-apachespark: Spark"
                Real time linkage
                ```py
                linker = SparkLinker(df)
                linker.load_settings("saved_settings.json")
                linker.compute_tf_table("surname")
                linker.compare_two_records(record_left, record_right)
                ```
                Pre-computed term frequency tables
                ```py
                linker = SparkLinker(df)
                df_first_name_tf = linker.compute_tf_table("first_name")
                df_first_name_tf.write.parquet("folder/first_name_tf")
                >>>
                # On subsequent data linking job, read this table rather than recompute
                df_first_name_tf = spark.read.parquet("folder/first_name_tf")
                df_first_name_tf.createOrReplaceTempView("__splink__df_tf_first_name")
                ```

        Args:
            column_name (str): The column name in the input table

        Returns:
            SplinkDataFrame: The resultant table as a splink data frame
        """

        input_col = InputColumn(column_name, settings_obj=self._settings_obj)
        tf_tablename = colname_to_tf_tablename(input_col)
        cache = self._intermediate_table_cache
        concat_tf_tables = [
            tf_col.unquote().name
            for tf_col in self._settings_obj._term_frequency_columns
        ]

        if tf_tablename in cache:
            tf_df = cache.get_with_logging(tf_tablename)
        elif "__splink__df_concat_with_tf" in cache and column_name in concat_tf_tables:
            self._pipeline.reset()
            # If our df_concat_with_tf table already exists, use backwards inference to
            # find a given tf table
            colname = InputColumn(column_name)
            sql = term_frequencies_from_concat_with_tf(colname)
            self._enqueue_sql(sql, colname_to_tf_tablename(colname))
            tf_df = self._execute_sql_pipeline([cache["__splink__df_concat_with_tf"]])
            self._intermediate_table_cache[tf_tablename] = tf_df
        else:
            # Clear the pipeline if we are materialising
            self._pipeline.reset()
            df_concat = self._initialise_df_concat()
            input_dfs = []
            if df_concat:
                input_dfs.append(df_concat)
            sql = term_frequencies_for_single_column_sql(input_col)
            self._enqueue_sql(sql, tf_tablename)
            tf_df = self._execute_sql_pipeline(input_dfs)
            self._intermediate_table_cache[tf_tablename] = tf_df

        return tf_df

    def deterministic_link(self) -> SplinkDataFrame:
        """Uses the blocking rules specified by
        `blocking_rules_to_generate_predictions` in the settings dictionary to
        generate pairwise record comparisons.

        For deterministic linkage, this should be a list of blocking rules which
        are strict enough to generate only true links.

        Deterministic linkage, however, is likely to result in missed links
        (false negatives).

        Examples:
            === ":simple-duckdb: DuckDB"
                ```py
                from splink.duckdb.linker import DuckDBLinker

                settings = {
                    "link_type": "dedupe_only",
                    "blocking_rules_to_generate_predictions": [
                        "l.first_name = r.first_name",
                        "l.surname = r.surname",
                    ],
                    "comparisons": []
                }
                >>>
                linker = DuckDBLinker(df, settings)
                df = linker.deterministic_link()
                ```
            === ":simple-apachespark: Spark"
                ```py
                from splink.spark.linker import SparkLinker

                settings = {
                    "link_type": "dedupe_only",
                    "blocking_rules_to_generate_predictions": [
                        "l.first_name = r.first_name",
                        "l.surname = r.surname",
                    ],
                    "comparisons": []
                }
                >>>
                linker = SparkLinker(df, settings)
                df = linker.deterministic_link()
                ```
            === ":simple-amazonaws: Athena"
                ```py
                from splink.athena.linker import AthenaLinker

                settings = {
                    "link_type": "dedupe_only",
                    "blocking_rules_to_generate_predictions": [
                        "l.first_name = r.first_name",
                        "l.surname = r.surname",
                    ],
                    "comparisons": []
                }
                >>>
                linker = AthenaLinker(df, settings)
                df = linker.deterministic_link()
                ```
            === ":simple-sqlite: SQLite"
                ```py
                from splink.sqlite.linker import SQLiteLinker

                settings = {
                    "link_type": "dedupe_only",
                    "blocking_rules_to_generate_predictions": [
                        "l.first_name = r.first_name",
                        "l.surname = r.surname",
                    ],
                    "comparisons": []
                }
                >>>
                linker = SQLiteLinker(df, settings)
                df = linker.deterministic_link()
                ```

        Returns:
            SplinkDataFrame: A SplinkDataFrame of the pairwise comparisons.  This
                represents a table materialised in the database. Methods on the
                SplinkDataFrame allow you to access the underlying data.
        """

        # Allows clustering during a deterministic linkage.
        # This is used in `cluster_pairwise_predictions_at_threshold`
        # to set the cluster threshold to 1
        self._deterministic_link_mode = True

        concat_with_tf = self._initialise_df_concat_with_tf()
        sqls = block_using_rules_sqls(self)
        for sql in sqls:
            self._enqueue_sql(sql["sql"], sql["output_table_name"])
        return self._execute_sql_pipeline([concat_with_tf])

    def estimate_u_using_random_sampling(
        self, max_pairs: int = None, seed: int = None, *, target_rows=None
    ):
        """Estimate the u parameters of the linkage model using random sampling.

        The u parameters represent the proportion of record comparisons that fall
        into each comparison level amongst truly non-matching records.

        This procedure takes a sample of the data and generates the cartesian
        product of pairwise record comparisons amongst the sampled records.
        The validity of the u values rests on the assumption that the resultant
        pairwise comparisons are non-matches (or at least, they are very unlikely to be
        matches). For large datasets, this is typically true.

        The results of estimate_u_using_random_sampling, and therefore an entire splink
        model, can be made reproducible by setting the seed parameter. Setting the seed
        will have performance implications as additional processing is required.

        Args:
            max_pairs (int): The maximum number of pairwise record comparisons to
            sample. Larger will give more accurate estimates
            but lead to longer runtimes.  In our experience at least 1e9 (one billion)
            gives best results but can take a long time to compute. 1e7 (ten million)
            is often adequate whilst testing different model specifications, before
            the final model is estimated.
            seed (int): Seed for random sampling. Assign to get reproducible u
            probabilities. Note, seed for random sampling is only supported for
            DuckDB and Spark, for Athena and SQLite set to None.

        Examples:
            ```py
            linker.estimate_u_using_random_sampling(1e8)
            ```

        Returns:
            None: Updates the estimated u parameters within the linker object
            and returns nothing.
        """
        # TODO: Remove this compatibility code in a future release once we drop
        # support for "target_rows". Deprecation warning added in 3.7.0
        if max_pairs is not None and target_rows is not None:
            # user supplied both
            raise TypeError("Just use max_pairs")
        elif max_pairs is not None:
            # user is doing it correctly
            pass
        elif target_rows is not None:
            # user is using deprecated argument
            warnings.warn(
                "target_rows is deprecated; use max_pairs",
                SplinkDeprecated,
                stacklevel=2,
            )
            max_pairs = target_rows
        else:
            raise TypeError("Missing argument max_pairs")

        estimate_u_values(self, max_pairs, seed)
        self._populate_m_u_from_trained_values()

        self._settings_obj._columns_without_estimated_parameters_message()

    def estimate_m_from_label_column(self, label_colname: str):
        """Estimate the m parameters of the linkage model from a label (ground truth)
        column in the input dataframe(s).

        The m parameters represent the proportion of record comparisons that fall
        into each comparison level amongst truly matching records.

        The ground truth column is used to generate pairwise record comparisons
        which are then assumed to be matches.

        For example, if the entity being matched is persons, and your input dataset(s)
        contain social security number, this could be used to estimate the m values
        for the model.

        Note that this column does not need to be fully populated.  A common case is
        where a unique identifier such as social security number is only partially
        populated.

        Args:
            label_colname (str): The name of the column containing the ground truth
                label in the input data.

        Examples:
            ```py
            linker.estimate_m_from_label_column("social_security_number")
            ```

        Returns:
            Updates the estimated m parameters within the linker object
            and returns nothing.
        """

        # Ensure this has been run on the main linker so that it can be used by
        # training linked when it checks the cache
        self._initialise_df_concat_with_tf()
        estimate_m_values_from_label_column(
            self,
            self._input_tables_dict,
            label_colname,
        )
        self._populate_m_u_from_trained_values()

        self._settings_obj._columns_without_estimated_parameters_message()

    def estimate_parameters_using_expectation_maximisation(
        self,
        blocking_rule: str,
        comparisons_to_deactivate: list[str | Comparison] = None,
        comparison_levels_to_reverse_blocking_rule: list[ComparisonLevel] = None,
        estimate_without_term_frequencies: bool = False,
        fix_probability_two_random_records_match: bool = False,
        fix_m_probabilities=False,
        fix_u_probabilities=True,
        populate_probability_two_random_records_match_from_trained_values=False,
    ) -> EMTrainingSession:
        """Estimate the parameters of the linkage model using expectation maximisation.

        By default, the m probabilities are estimated, but not the u probabilities,
        because good estimates for the u probabilities can be obtained from
        `linker.estimate_u_using_random_sampling()`.  You can change this by setting
        `fix_u_probabilities` to False.

        The blocking rule provided is used to generate pairwise record comparisons.
        Usually, this should be a blocking rule that results in a dataframe where
        matches are between about 1% and 99% of the comparisons.

        By default, m parameters are estimated for all comparisons except those which
        are included in the blocking rule.

        For example, if the blocking rule is `l.first_name = r.first_name`, then
        parameter esimates will be made for all comparison except those which use
        `first_name` in their sql_condition

        By default, the probability two random records match is estimated for the
        blocked data, and then the m and u parameters for the columns specified in the
        blocking rules are used to estiamte the global probability two random records
        match.

        To control which comparisons should have their parameter estimated, and the
        process of 'reversing out' the global probability two random records match, the
        user may specify `comparisons_to_deactivate` and
        `comparison_levels_to_reverse_blocking_rule`.   This is useful, for example
        if you block on the dmetaphone of a column but match on the original column.

        Examples:
            Default behaviour
            ```py
            br_training = "l.first_name = r.first_name and l.dob = r.dob"
            linker.estimate_parameters_using_expectation_maximisation(br_training)
            ```
            Specify which comparisons to deactivate
            ```py
            br_training = "l.dmeta_first_name = r.dmeta_first_name"
            settings_obj = linker._settings_obj
            comp = settings_obj._get_comparison_by_output_column_name("first_name")
            dmeta_level = comp._get_comparison_level_by_comparison_vector_value(1)
            linker.estimate_parameters_using_expectation_maximisation(
                br_training,
                comparisons_to_deactivate=["first_name"],
                comparison_levels_to_reverse_blocking_rule=[dmeta_level],
            )
            ```

        Args:
            blocking_rule (BlockingRule | str): The blocking rule used to generate
                pairwise record comparisons.
            comparisons_to_deactivate (list, optional): By default, splink will
                analyse the blocking rule provided and estimate the m parameters for
                all comaprisons except those included in the blocking rule.  If
                comparisons_to_deactivate are provided, spink will instead
                estimate m parameters for all comparison except those specified
                in the comparisons_to_deactivate list.  This list can either contain
                the output_column_name of the Comparison as a string, or Comparison
                objects.  Defaults to None.
            comparison_levels_to_reverse_blocking_rule (list, optional): By default,
                splink will analyse the blocking rule provided and adjust the
                global probability two random records match to account for the matches
                specified in the blocking rule. If provided, this argument will overrule
                this default behaviour. The user must provide a list of ComparisonLevel
                objects.  Defaults to None.
            estimate_without_term_frequencies (bool, optional): If True, the iterations
                of the EM algorithm ignore any term frequency adjustments and only
                depend on the comparison vectors. This allows the EM algorithm to run
                much faster, but the estimation of the parameters will change slightly.
            fix_probability_two_random_records_match (bool, optional): If True, do not
                update the probability two random records match after each iteration.
                Defaults to False.
            fix_m_probabilities (bool, optional): If True, do not update the m
                probabilities after each iteration. Defaults to False.
            fix_u_probabilities (bool, optional): If True, do not update the u
                probabilities after each iteration. Defaults to True.
            populate_probability_two_random_records_match_from_trained_values
                (bool, optional): If True, derive this parameter from
                the blocked value. Defaults to False.

        Examples:
            ```py
            blocking_rule = "l.first_name = r.first_name and l.dob = r.dob"
            linker.estimate_parameters_using_expectation_maximisation(blocking_rule)
            ```
            or using pre-built rules
            ```py
            from splink.duckdb.blocking_rule_library import block_on
            blocking_rule = block_on(["first_name", "surname"])
            linker.estimate_parameters_using_expectation_maximisation(blocking_rule)
            ```

        Returns:
            EMTrainingSession:  An object containing information about the training
                session such as how parameters changed during the iteration history

        """
        # Ensure this has been run on the main linker so that it's in the cache
        # to be used by the training linkers
        self._initialise_df_concat_with_tf()

        blocking_rule = blocking_rule_to_obj(blocking_rule)

        if comparisons_to_deactivate:
            # If user provided a string, convert to Comparison object
            comparisons_to_deactivate = [
                self._settings_obj._get_comparison_by_output_column_name(n)
                if isinstance(n, str)
                else n
                for n in comparisons_to_deactivate
            ]
            if comparison_levels_to_reverse_blocking_rule is None:
                logger.warning(
                    "\nWARNING: \n"
                    "You have provided comparisons_to_deactivate but not "
                    "comparison_levels_to_reverse_blocking_rule.\n"
                    "If comparisons_to_deactivate is provided, then "
                    "you usually need to provide corresponding "
                    "comparison_levels_to_reverse_blocking_rule "
                    "because each comparison to deactivate is effectively treated "
                    "as an exact match."
                )

        em_training_session = EMTrainingSession(
            self,
            blocking_rule,
            fix_u_probabilities=fix_u_probabilities,
            fix_m_probabilities=fix_m_probabilities,
            fix_probability_two_random_records_match=fix_probability_two_random_records_match,  # noqa 501
            comparisons_to_deactivate=comparisons_to_deactivate,
            comparison_levels_to_reverse_blocking_rule=comparison_levels_to_reverse_blocking_rule,  # noqa 501
            estimate_without_term_frequencies=estimate_without_term_frequencies,
        )

        em_training_session._train()

        self._populate_m_u_from_trained_values()

        if populate_probability_two_random_records_match_from_trained_values:
            self._populate_probability_two_random_records_match_from_trained_values()

        self._settings_obj._columns_without_estimated_parameters_message()

        return em_training_session

    def predict(
        self,
        threshold_match_probability: float = None,
        threshold_match_weight: float = None,
        materialise_after_computing_term_frequencies=True,
    ) -> SplinkDataFrame:
        """Create a dataframe of scored pairwise comparisons using the parameters
        of the linkage model.

        Uses the blocking rules specified in the
        `blocking_rules_to_generate_predictions` of the settings dictionary to
        generate the pairwise comparisons.

        Args:
            threshold_match_probability (float, optional): If specified,
                filter the results to include only pairwise comparisons with a
                match_probability above this threshold. Defaults to None.
            threshold_match_weight (float, optional): If specified,
                filter the results to include only pairwise comparisons with a
                match_weight above this threshold. Defaults to None.
            materialise_after_computing_term_frequencies (bool): If true, Splink
                will materialise the table containing the input nodes (rows)
                joined to any term frequencies which have been asked
                for in the settings object.  If False, this will be
                computed as part of one possibly gigantic CTE
                pipeline.   Defaults to True

        Examples:
            ```py
            linker = DuckDBLinker(df)
            linker.load_settings("saved_settings.json")
            df = linker.predict(threshold_match_probability=0.95)
            df.as_pandas_dataframe(limit=5)
            ```
        Returns:
            SplinkDataFrame: A SplinkDataFrame of the pairwise comparisons.  This
                represents a table materialised in the database. Methods on the
                SplinkDataFrame allow you to access the underlying data.

        """

        # If materialise_after_computing_term_frequencies=False and the user only
        # calls predict, it runs as a single pipeline with no materialisation
        # of anything.

        # _initialise_df_concat_with_tf returns None if the table doesn't exist
        # and only SQL is queued in this step.
        nodes_with_tf = self._initialise_df_concat_with_tf(
            materialise=materialise_after_computing_term_frequencies
        )

        input_dataframes = []
        if nodes_with_tf:
            input_dataframes.append(nodes_with_tf)

        sqls = block_using_rules_sqls(self)
        for sql in sqls:
            self._enqueue_sql(sql["sql"], sql["output_table_name"])

        repartition_after_blocking = getattr(self, "repartition_after_blocking", False)

        # repartition after blocking only exists on the SparkLinker
        if repartition_after_blocking:
            df_blocked = self._execute_sql_pipeline(input_dataframes)
            input_dataframes.append(df_blocked)

        sql = compute_comparison_vector_values_sql(self._settings_obj)
        self._enqueue_sql(sql, "__splink__df_comparison_vectors")

        sqls = predict_from_comparison_vectors_sqls(
            self._settings_obj,
            threshold_match_probability,
            threshold_match_weight,
            sql_infinity_expression=self._infinity_expression,
        )
        for sql in sqls:
            self._enqueue_sql(sql["sql"], sql["output_table_name"])

        predictions = self._execute_sql_pipeline(input_dataframes)
        self._predict_warning()
        return predictions

    def find_matches_to_new_records(
        self,
        records_or_tablename,
        blocking_rules=[],
        match_weight_threshold=-4,
    ) -> SplinkDataFrame:
        """Given one or more records, find records in the input dataset(s) which match
        and return in order of the Splink prediction score.

        This effectively provides a way of searching the input datasets
        for given record(s)

        Args:
            records_or_tablename (List[dict]): Input search record(s) as list of dict,
                or a table registered to the database.
            blocking_rules (list, optional): Blocking rules to select
                which records to find and score. If [], do not use a blocking
                rule - meaning the input records will be compared to all records
                provided to the linker when it was instantiated. Defaults to [].
            match_weight_threshold (int, optional): Return matches with a match weight
                above this threshold. Defaults to -4.

        Examples:
            ```py
            linker = DuckDBLinker(df)
            linker.load_settings("saved_settings.json")
            # Pre-compute tf tables for any tables with
            # term frequency adjustments
            linker.compute_tf_table("first_name")
            record = {'unique_id': 1,
                'first_name': "John",
                'surname': "Smith",
                'dob': "1971-05-24",
                'city': "London",
                'email': "john@smith.net"
                }
            df = linker.find_matches_to_new_records([record], blocking_rules=[])
            ```

        Returns:
            SplinkDataFrame: The pairwise comparisons.
        """

        original_blocking_rules = (
            self._settings_obj._blocking_rules_to_generate_predictions
        )
        original_link_type = self._settings_obj._link_type

        blocking_rules = ensure_is_list(blocking_rules)

        if not isinstance(records_or_tablename, str):
            uid = ascii_uid(8)
            new_records_tablename = f"__splink__df_new_records_{uid}"
            self.register_table(
                records_or_tablename, new_records_tablename, overwrite=True
            )

        else:
            new_records_tablename = records_or_tablename

        new_records_df = self._table_to_splink_dataframe(
            "__splink__df_new_records", new_records_tablename
        )

        cache = self._intermediate_table_cache
        input_dfs = []
        # If our df_concat_with_tf table already exists, derive the term frequency
        # tables from df_concat_with_tf rather than computing them
        if "__splink__df_concat_with_tf" in cache:
            concat_with_tf = cache["__splink__df_concat_with_tf"]
            tf_tables = compute_term_frequencies_from_concat_with_tf(self)
            # This queues up our tf tables, rather materialising them
            for tf in tf_tables:
                # if tf is a SplinkDataFrame, then the table already exists
                if isinstance(tf, SplinkDataFrame):
                    input_dfs.append(tf)
                else:
                    self._enqueue_sql(tf["sql"], tf["output_table_name"])
        else:
            # This queues up our cols_with_tf and df_concat_with_tf tables.
            concat_with_tf = self._initialise_df_concat_with_tf(materialise=False)

        if concat_with_tf:
            input_dfs.append(concat_with_tf)

        blocking_rules = [blocking_rule_to_obj(br) for br in blocking_rules]
        for n, br in enumerate(blocking_rules):
            br.add_preceding_rules(blocking_rules[:n])

        self._settings_obj._blocking_rules_to_generate_predictions = blocking_rules

        self._find_new_matches_mode = True

        sql = _join_tf_to_input_df_sql(self)
        sql = sql.replace("__splink__df_concat", new_records_tablename)
        self._enqueue_sql(sql, "__splink__df_new_records_with_tf_before_uid_fix")

        add_unique_id_and_source_dataset_cols_if_needed(self, new_records_df)

        sqls = block_using_rules_sqls(self)
        for sql in sqls:
            self._enqueue_sql(sql["sql"], sql["output_table_name"])

        sql = compute_comparison_vector_values_sql(self._settings_obj)
        self._enqueue_sql(sql, "__splink__df_comparison_vectors")

        sqls = predict_from_comparison_vectors_sqls(
            self._settings_obj,
            sql_infinity_expression=self._infinity_expression,
        )
        for sql in sqls:
            self._enqueue_sql(sql["sql"], sql["output_table_name"])

        sql = f"""
        select * from __splink__df_predict
        where match_weight > {match_weight_threshold}
        """

        self._enqueue_sql(sql, "__splink__find_matches_predictions")

        predictions = self._execute_sql_pipeline(
            input_dataframes=input_dfs, use_cache=False
        )

        self._settings_obj._blocking_rules_to_generate_predictions = (
            original_blocking_rules
        )
        self._settings_obj._link_type = original_link_type
        self._find_new_matches_mode = False

        return predictions

    def compare_two_records(self, record_1: dict, record_2: dict):
        """Use the linkage model to compare and score a pairwise record comparison
        based on the two input records provided

        Args:
            record_1 (dict): dictionary representing the first record.  Columns names
                and data types must be the same as the columns in the settings object
            record_2 (dict): dictionary representing the second record.  Columns names
                and data types must be the same as the columns in the settings object

        Examples:
            ```py
            linker = DuckDBLinker(df)
            linker.load_settings("saved_settings.json")
            linker.compare_two_records(record_left, record_right)
            ```

        Returns:
            SplinkDataFrame: Pairwise comparison with scored prediction
        """
        original_blocking_rules = (
            self._settings_obj._blocking_rules_to_generate_predictions
        )
        original_link_type = self._settings_obj._link_type

        self._compare_two_records_mode = True
        self._settings_obj._blocking_rules_to_generate_predictions = []

        uid = ascii_uid(8)
        df_records_left = self.register_table(
            [record_1], f"__splink__compare_two_records_left_{uid}", overwrite=True
        )
        df_records_left.templated_name = "__splink__compare_two_records_left"

        df_records_right = self.register_table(
            [record_2], f"__splink__compare_two_records_right_{uid}", overwrite=True
        )
        df_records_right.templated_name = "__splink__compare_two_records_right"

        sql_join_tf = _join_tf_to_input_df_sql(self)

        sql_join_tf = sql_join_tf.replace(
            "__splink__df_concat", "__splink__compare_two_records_left"
        )
        self._enqueue_sql(sql_join_tf, "__splink__compare_two_records_left_with_tf")

        sql_join_tf = sql_join_tf.replace(
            "__splink__compare_two_records_left", "__splink__compare_two_records_right"
        )

        self._enqueue_sql(sql_join_tf, "__splink__compare_two_records_right_with_tf")

        sqls = block_using_rules_sqls(self)
        for sql in sqls:
            self._enqueue_sql(sql["sql"], sql["output_table_name"])

        sql = compute_comparison_vector_values_sql(self._settings_obj)
        self._enqueue_sql(sql, "__splink__df_comparison_vectors")

        sqls = predict_from_comparison_vectors_sqls(
            self._settings_obj,
            sql_infinity_expression=self._infinity_expression,
        )
        for sql in sqls:
            self._enqueue_sql(sql["sql"], sql["output_table_name"])

        predictions = self._execute_sql_pipeline(
            [df_records_left, df_records_right], use_cache=False
        )

        self._settings_obj._blocking_rules_to_generate_predictions = (
            original_blocking_rules
        )
        self._settings_obj._link_type = original_link_type
        self._compare_two_records_mode = False

        return predictions

    def _self_link(self) -> SplinkDataFrame:
        """Use the linkage model to compare and score all records in our input df with
            themselves.

        Returns:
            SplinkDataFrame: Scored pairwise comparisons of the input records to
                themselves.
        """

        original_blocking_rules = (
            self._settings_obj._blocking_rules_to_generate_predictions
        )
        original_link_type = self._settings_obj._link_type

        # Changes our sql to allow for a self link.
        # This is used in `_sql_gen_where_condition` in blocking.py
        # to remove any 'where' clauses when blocking (normally when blocking
        # we want to *remove* self links!)
        self._self_link_mode = True

        # Block on uid i.e. create pairwise record comparisons where the uid matches
        uid_cols = self._settings_obj._unique_id_input_columns
        uid_l = _composite_unique_id_from_edges_sql(uid_cols, None, "l")
        uid_r = _composite_unique_id_from_edges_sql(uid_cols, None, "r")

        self._settings_obj._blocking_rules_to_generate_predictions = [
            BlockingRule(f"{uid_l} = {uid_r}", sqlglot_dialect=self._sql_dialect)
        ]

        nodes_with_tf = self._initialise_df_concat_with_tf()

        sqls = block_using_rules_sqls(self)
        for sql in sqls:
            self._enqueue_sql(sql["sql"], sql["output_table_name"])

        sql = compute_comparison_vector_values_sql(self._settings_obj)

        self._enqueue_sql(sql, "__splink__df_comparison_vectors")

        sqls = predict_from_comparison_vectors_sqls(
            self._settings_obj,
            sql_infinity_expression=self._infinity_expression,
        )
        for sql in sqls:
            output_table_name = sql["output_table_name"]
            output_table_name = output_table_name.replace("predict", "self_link")
            self._enqueue_sql(sql["sql"], output_table_name)

        predictions = self._execute_sql_pipeline(
            input_dataframes=[nodes_with_tf], use_cache=False
        )

        self._settings_obj._blocking_rules_to_generate_predictions = (
            original_blocking_rules
        )
        self._settings_obj._link_type = original_link_type
        self._self_link_mode = False

        return predictions

    def cluster_pairwise_predictions_at_threshold(
        self,
        df_predict: SplinkDataFrame,
        threshold_match_probability: float = None,
        pairwise_formatting: bool = False,
        filter_pairwise_format_for_clusters: bool = True,
    ) -> SplinkDataFrame:
        """Clusters the pairwise match predictions that result from `linker.predict()`
        into groups of connected record using the connected components graph clustering
        algorithm

        Records with an estimated `match_probability` at or above
        `threshold_match_probability` are considered to be a match (i.e. they represent
        the same entity).

        Args:
            df_predict (SplinkDataFrame): The results of `linker.predict()`
            threshold_match_probability (float): Filter the pairwise match predictions
                to include only pairwise comparisons with a match_probability at or
                above this threshold. This dataframe is then fed into the clustering
                algorithm.
            pairwise_formatting (bool): Whether to output the pairwise match predictions
                from linker.predict() with cluster IDs.
                If this is set to false, the output will be a list of all IDs, clustered
                into groups based on the desired match threshold.
            filter_pairwise_format_for_clusters (bool): If pairwise formatting has been
                selected, whether to output all columns found within linker.predict(),
                or just return clusters.

        Returns:
            SplinkDataFrame: A SplinkDataFrame containing a list of all IDs, clustered
                into groups based on the desired match threshold.

        """

        # Feeding in df_predict forces materiailisation, if it exists in your database
        concat_with_tf = self._initialise_df_concat_with_tf(df_predict)

        edges_table = _cc_create_unique_id_cols(
            self,
            concat_with_tf.physical_name,
            df_predict.physical_name,
            threshold_match_probability,
        )

        cc = solve_connected_components(
            self,
            edges_table,
            df_predict,
            concat_with_tf,
            pairwise_formatting,
            filter_pairwise_format_for_clusters,
        )

        return cc

    def _compute_metrics_nodes(
        self,
        df_predict: SplinkDataFrame,
        df_clustered: SplinkDataFrame,
        threshold_match_probability: float,
    ) -> SplinkDataFrame:
        """
        Internal function for computing node-level metrics.

        Accepts outputs of `linker.predict()` and
        `linker.cluster_pairwise_at_threshold()`, along with the clustering threshold
        and produces a table of node metrics.

        Node metrics produced:
        * node_degree (absolute number of neighbouring nodes)

        Output table has a single row per input node, along with the cluster id (as
        assigned in `linker.cluster_pairwise_at_threshold()`) and the metric
        node_degree:
        |-------------------------------------------------|
        | composite_unique_id | cluster_id  | node_degree |
        |---------------------|-------------|-------------|
        | s1-__-10001         | s1-__-10001 | 6           |
        | s1-__-10002         | s1-__-10001 | 4           |
        | s1-__-10003         | s1-__-10003 | 2           |
        ...
        """
        uid_cols = self._settings_obj._unique_id_input_columns
        # need composite unique ids
        composite_uid_edges_l = _composite_unique_id_from_edges_sql(uid_cols, "l")
        composite_uid_edges_r = _composite_unique_id_from_edges_sql(uid_cols, "r")
        composite_uid_clusters = _composite_unique_id_from_nodes_sql(uid_cols)

        sqls = _node_degree_sql(
            df_predict,
            df_clustered,
            composite_uid_edges_l,
            composite_uid_edges_r,
            composite_uid_clusters,
            threshold_match_probability,
        )

        for sql in sqls:
            self._enqueue_sql(sql["sql"], sql["output_table_name"])

        df_node_metrics = self._execute_sql_pipeline()

        return df_node_metrics

    def _compute_metrics_clusters(
        self,
        df_node_metrics: SplinkDataFrame,
    ) -> SplinkDataFrame:
        """
        Internal function for computing cluster-level metrics.

        Accepts output of `linker._compute_node_metrics()` (which has the relevant
        information from `linker.predict() and
        `linker.cluster_pairwise_at_threshold()`), produces a table of cluster metrics.

        Cluster metrics produced:
        * n_nodes (aka cluster size, number of nodes in cluster)
        * n_edges (number of edges in cluster)
        * density (number of edges normalised wrt maximum possible number)
        * cluster_centralisation (average absolute deviation from maximum node_degree
            normalised wrt maximum possible value)

        Output table has a single row per cluster, along with the cluster_metrics
        listed above
        |--------------------------------------------------------------------|
        | cluster_id  | n_nodes | n_edges | density | cluster_centralisation |
        |-------------|---------|---------|---------|------------------------|
        | s1-__-10006 | 4       | 4       | 0.66667 | 0.6666                 |
        | s1-__-10008 | 6       | 5       | 0.33333 | 0.4                    |
        | s1-__-10013 | 11      | 19      | 0.34545 | 0.3111                 |
        ...
        """

        sqls = _size_density_centralisation_sql(
            df_node_metrics,
        )

        for sql in sqls:
            self._enqueue_sql(sql["sql"], sql["output_table_name"])

        df_cluster_metrics = self._execute_sql_pipeline()
        return df_cluster_metrics

    # a user-facing function, which is currently 'private' (Beta functionality)
    # while functionality is developed, as breaking changes may occur
    def _compute_graph_metrics(
        self,
        df_predict: SplinkDataFrame,
        df_clustered: SplinkDataFrame,
        threshold_match_probability: float,
    ) -> Dict[str, SplinkDataFrame]:
        """
        Generates tables containing graph metrics (for nodes, edges, and clusters),
        and returns a dictionary of Splink dataframes

        Args:
            df_predict (SplinkDataFrame): The results of `linker.predict()`
            df_clustered (SplinkDataFrame): The outputs of
                `linker.cluster_pairwise_predictions_at_threshold()`
            threshold_match_probability (float): Filter the pairwise match predictions
                to include only pairwise comparisons with a match_probability above this
                threshold.

        Returns:
            dict[str, SplinkDataFrame]: A dictionary of SplinkDataFrames
                containing cluster IDs and selected cluster, node, or edge metrics
                key "nodes" for nodes metrics table
                key "edges" for edge metrics table
                key "clusters" for cluster metrics table

        """
        df_node_metrics = self._compute_metrics_nodes(
            df_predict, df_clustered, threshold_match_probability
        )
        # don't need edges as information is baked into node metrics
        df_cluster_metrics = self._compute_metrics_clusters(df_node_metrics)

        return {
            "nodes": df_node_metrics,
            "clusters": df_cluster_metrics,
        }

    def profile_columns(
        self, column_expressions: str | list[str] = None, top_n=10, bottom_n=10
    ):
        """
        Profiles the specified columns of the dataframe initiated with the linker.

        This can be computationally expensive if the dataframe is large.

        For the provided columns with column_expressions (or for all columns if
         left empty) calculate:
        - A distribution plot that shows the count of values at each percentile.
        - A top n chart, that produces a chart showing the count of the top n values
        within the column
        - A bottom n chart, that produces a chart showing the count of the bottom
        n values within the column

        This should be used to explore the dataframe, determine if columns have
        sufficient completeness for linking, analyse the cardinality of columns, and
        identify the need for standardisation within a given column.

        Args:
            linker (object): The initiated linker.
            column_expressions (list, optional): A list of strings containing the
                specified column names.
                If left empty this will default to all columns.
            top_n (int, optional): The number of top n values to plot.
            bottom_n (int, optional): The number of bottom n values to plot.

        Returns:
            altair.Chart or dict: A visualization or JSON specification describing the
            profiling charts.

        Examples:
            === ":simple-duckdb: DuckDB"
                ```py
                linker = DuckDBLinker(df)
                linker.profile_columns()
                ```
            === ":simple-apachespark: Spark"
                ```py
                linker = SparkLinker(df)
                linker.profile_columns()
                ```
            === ":simple-amazonaws: Athena"
                ```py
                linker = AthenaLinker(df)
                linker.profile_columns()
                ```
            === ":simple-sqlite: SQLite"
                ```py
                linker = SQLiteLinker(df)
                linker.profile_columns()
                ```

        Note:
            - The `linker` object should be an instance of the initiated linker.
            - The provided `column_expressions` can be a list of column names to
                profile. If left empty, all columns will be profiled.
            - The `top_n` and `bottom_n` parameters determine the number of top and
                 bottom values to display in the respective charts.
        """

        return profile_columns(
            self, column_expressions=column_expressions, top_n=top_n, bottom_n=bottom_n
        )

    def _get_labels_tablename_from_input(
        self, labels_splinkdataframe_or_table_name: str | SplinkDataFrame
    ):
        if isinstance(labels_splinkdataframe_or_table_name, SplinkDataFrame):
            labels_tablename = labels_splinkdataframe_or_table_name.physical_name
        elif isinstance(labels_splinkdataframe_or_table_name, str):
            labels_tablename = labels_splinkdataframe_or_table_name
        else:
            raise ValueError(
                "The 'labels_splinkdataframe_or_table_name' argument"
                " must be of type SplinkDataframe or a string representing a tablename"
                " in the input database"
            )
        return labels_tablename

    def estimate_m_from_pairwise_labels(self, labels_splinkdataframe_or_table_name):
        """Estimate the m parameters of the linkage model from a dataframe of pairwise
        labels.

        The table of labels should be in the following format, and should
        be registered with your database:
        |source_dataset_l|unique_id_l|source_dataset_r|unique_id_r|
        |----------------|-----------|----------------|-----------|
        |df_1            |1          |df_2            |2          |
        |df_1            |1          |df_2            |3          |

        Note that `source_dataset` and `unique_id` should correspond to the
        values specified in the settings dict, and the `input_table_aliases`
        passed to the `linker` object. Note that at the moment, this method does
        not respect values in a `clerical_match_score` column.  If provided, these
        are ignored and it is assumed that every row in the table of labels is a score
        of 1, i.e. a perfect match.

        Args:
          labels_splinkdataframe_or_table_name (str): Name of table containing labels
            in the database or SplinkDataframe

        Examples:
            ```py
            pairwise_labels = pd.read_csv("./data/pairwise_labels_to_estimate_m.csv")
            linker.register_table(pairwise_labels, "labels", overwrite=True)
            linker.estimate_m_from_pairwise_labels("labels")
            ```
        """
        labels_tablename = self._get_labels_tablename_from_input(
            labels_splinkdataframe_or_table_name
        )
        estimate_m_from_pairwise_labels(self, labels_tablename)

    def truth_space_table_from_labels_table(
        self,
        labels_splinkdataframe_or_table_name,
        threshold_actual=0.5,
        match_weight_round_to_nearest: float = None,
    ) -> SplinkDataFrame:
        """Generate truth statistics (false positive etc.) for each threshold value of
        match_probability, suitable for plotting a ROC chart.

        The table of labels should be in the following format, and should be registered
        with your database:

        |source_dataset_l|unique_id_l|source_dataset_r|unique_id_r|clerical_match_score|
        |----------------|-----------|----------------|-----------|--------------------|
        |df_1            |1          |df_2            |2          |0.99                |
        |df_1            |1          |df_2            |3          |0.2                 |

        Note that `source_dataset` and `unique_id` should correspond to the values
        specified in the settings dict, and the `input_table_aliases` passed to the
        `linker` object.

        For `dedupe_only` links, the `source_dataset` columns can be ommitted.

        Args:
            labels_splinkdataframe_or_table_name (str | SplinkDataFrame): Name of table
                containing labels in the database
            threshold_actual (float, optional): Where the `clerical_match_score`
                provided by the user is a probability rather than binary, this value
                is used as the threshold to classify `clerical_match_score`s as binary
                matches or non matches. Defaults to 0.5.
            match_weight_round_to_nearest (float, optional): When provided, thresholds
                are rounded.  When large numbers of labels are provided, this is
                sometimes necessary to reduce the size of the ROC table, and therefore
                the number of points plotted on the ROC chart. Defaults to None.

        Examples:
            === ":simple-duckdb: DuckDB"
                ```py
                labels = pd.read_csv("my_labels.csv")
                linker.register_table(labels, "labels")
                linker.truth_space_table_from_labels_table("labels")
                ```
            === ":simple-apachespark: Spark"
                ```py
                labels = spark.read.csv("my_labels.csv", header=True)
                labels.createDataFrame("labels")
                linker.truth_space_table_from_labels_table("labels")
                ```
        Returns:
            SplinkDataFrame:  Table of truth statistics
        """
        labels_tablename = self._get_labels_tablename_from_input(
            labels_splinkdataframe_or_table_name
        )

        self._raise_error_if_necessary_accuracy_columns_not_computed()
        return truth_space_table_from_labels_table(
            self,
            labels_tablename,
            threshold_actual=threshold_actual,
            match_weight_round_to_nearest=match_weight_round_to_nearest,
        )

    def roc_chart_from_labels_table(
        self,
        labels_splinkdataframe_or_table_name: str | SplinkDataFrame,
        threshold_actual=0.5,
        match_weight_round_to_nearest: float = None,
    ):
        """Generate a ROC chart from labelled (ground truth) data.

        The table of labels should be in the following format, and should be registered
        with your database:

        |source_dataset_l|unique_id_l|source_dataset_r|unique_id_r|clerical_match_score|
        |----------------|-----------|----------------|-----------|--------------------|
        |df_1            |1          |df_2            |2          |0.99                |
        |df_1            |1          |df_2            |3          |0.2                 |

        Note that `source_dataset` and `unique_id` should correspond to the values
        specified in the settings dict, and the `input_table_aliases` passed to the
        `linker` object.

        For `dedupe_only` links, the `source_dataset` columns can be ommitted.

        Args:
            labels_splinkdataframe_or_table_name (str | SplinkDataFrame): Name of table
                containing labels in the database
            threshold_actual (float, optional): Where the `clerical_match_score`
                provided by the user is a probability rather than binary, this value
                is used as the threshold to classify `clerical_match_score`s as binary
                matches or non matches. Defaults to 0.5.
            match_weight_round_to_nearest (float, optional): When provided, thresholds
                are rounded.  When large numbers of labels are provided, this is
                sometimes necessary to reduce the size of the ROC table, and therefore
                the number of points plotted on the ROC chart. Defaults to None.

        Examples:
            === ":simple-duckdb: DuckDB"
                ```py
                labels = pd.read_csv("my_labels.csv")
                linker.register_table(labels, "labels")
                linker.roc_chart_from_labels_table("labels")
                ```
            === ":simple-apachespark: Spark"
                ```py
                labels = spark.read.csv("my_labels.csv", header=True)
                labels.createDataFrame("labels")
                linker.roc_chart_from_labels_table("labels")
                ```

        Returns:
            altair.Chart: An altair chart
        """
        labels_tablename = self._get_labels_tablename_from_input(
            labels_splinkdataframe_or_table_name
        )

        self._raise_error_if_necessary_accuracy_columns_not_computed()
        df_truth_space = truth_space_table_from_labels_table(
            self,
            labels_tablename,
            threshold_actual=threshold_actual,
            match_weight_round_to_nearest=match_weight_round_to_nearest,
        )
        recs = df_truth_space.as_record_dict()
        return roc_chart(recs)

    def precision_recall_chart_from_labels_table(
        self,
        labels_splinkdataframe_or_table_name,
        threshold_actual=0.5,
        match_weight_round_to_nearest: float = None,
    ):
        """Generate a precision-recall chart from labelled (ground truth) data.

        The table of labels should be in the following format, and should be registered
        as a table with your database:

        |source_dataset_l|unique_id_l|source_dataset_r|unique_id_r|clerical_match_score|
        |----------------|-----------|----------------|-----------|--------------------|
        |df_1            |1          |df_2            |2          |0.99                |
        |df_1            |1          |df_2            |3          |0.2                 |

        Note that `source_dataset` and `unique_id` should correspond to the values
        specified in the settings dict, and the `input_table_aliases` passed to the
        `linker` object.

        For `dedupe_only` links, the `source_dataset` columns can be ommitted.

        Args:
            labels_splinkdataframe_or_table_name (str | SplinkDataFrame): Name of table
                containing labels in the database
            threshold_actual (float, optional): Where the `clerical_match_score`
                provided by the user is a probability rather than binary, this value
                is used as the threshold to classify `clerical_match_score`s as binary
                matches or non matches. Defaults to 0.5.
            match_weight_round_to_nearest (float, optional): When provided, thresholds
                are rounded.  When large numbers of labels are provided, this is
                sometimes necessary to reduce the size of the ROC table, and therefore
                the number of points plotted on the ROC chart. Defaults to None.
        Examples:
            === ":simple-duckdb: DuckDB"
                ```py
                labels = pd.read_csv("my_labels.csv")
                linker.register_table(labels, "labels")
                linker.precision_recall_chart_from_labels_table("labels")
                ```
            === ":simple-apachespark: Spark"
                ```py
                labels = spark.read.csv("my_labels.csv", header=True)
                labels.createDataFrame("labels")
                linker.precision_recall_chart_from_labels_table("labels")
                ```

        Returns:
            altair.Chart: An altair chart
        """
        labels_tablename = self._get_labels_tablename_from_input(
            labels_splinkdataframe_or_table_name
        )
        self._raise_error_if_necessary_accuracy_columns_not_computed()
        df_truth_space = truth_space_table_from_labels_table(
            self,
            labels_tablename,
            threshold_actual=threshold_actual,
            match_weight_round_to_nearest=match_weight_round_to_nearest,
        )
        recs = df_truth_space.as_record_dict()
        return precision_recall_chart(recs)

    def accuracy_chart_from_labels_table(
        self,
        labels_splinkdataframe_or_table_name,
        threshold_actual=0.5,
        match_weight_round_to_nearest: float = None,
        add_metrics: list = [],
    ):
        """Generate an accuracy measure chart from labelled (ground truth) data.

        The table of labels should be in the following format, and should be registered
        as a table with your database:

        |source_dataset_l|unique_id_l|source_dataset_r|unique_id_r|clerical_match_score|
        |----------------|-----------|----------------|-----------|--------------------|
        |df_1            |1          |df_2            |2          |0.99                |
        |df_1            |1          |df_2            |3          |0.2                 |

        Note that `source_dataset` and `unique_id` should correspond to the values
        specified in the settings dict, and the `input_table_aliases` passed to the
        `linker` object.

        For `dedupe_only` links, the `source_dataset` columns can be ommitted.

        Args:
            labels_splinkdataframe_or_table_name (str | SplinkDataFrame): Name of table
                containing labels in the database
            threshold_actual (float, optional): Where the `clerical_match_score`
                provided by the user is a probability rather than binary, this value
                is used as the threshold to classify `clerical_match_score`s as binary
                matches or non matches. Defaults to 0.5.
            match_weight_round_to_nearest (float, optional): When provided, thresholds
                are rounded.  When large numbers of labels are provided, this is
                sometimes necessary to reduce the size of the ROC table, and therefore
                the number of points plotted on the chart. Defaults to None.
            add_metrics (list(str), optional): Precision and recall metrics are always
                included. Where provided, `add_metrics` specifies additional metrics
                to show, with the following options:

                - `"specificity"`: specificity, selectivity, true negative rate (TNR)
                - `"npv"`: negative predictive value (NPV)
                - `"accuracy"`: overall accuracy (TP+TN)/(P+N)
                - `"f1"`/`"f2"`/`"f0_5"`: F-scores for \u03B2=1 (balanced), \u03B2=2
                (emphasis on recall) and \u03B2=0.5 (emphasis on precision)
                - `"p4"` -  an extended F1 score with specificity and NPV included
                - `"phi"` - \u03C6 coefficient or Matthews correlation coefficient (MCC)
        Examples:
            === ":simple-duckdb: DuckDB"
                ```py
                labels = pd.read_csv("my_labels.csv")
                linker.register_table(labels, "labels")
                linker.accuracy_chart_from_labels_table("labels", add_metrics=["f1"])
                ```
            === ":simple-apachespark: Spark"
                ```py
                labels = spark.read.csv("my_labels.csv", header=True)
                labels.createDataFrame("labels")
                linker.accuracy_chart_from_labels_table("labels", add_metrics=['f1'])
                ```

        Returns:
            altair.Chart: An altair chart
        """
        allowed = ["specificity", "npv", "accuracy", "f1", "f2", "f0_5", "p4", "phi"]

        if not isinstance(add_metrics, list):
            raise Exception(
                "add_metrics must be a list containing one or more of the following:",
                allowed,
            )

        # Silently filter out invalid entries (except case errors - e.g. ["NPV", "F1"])
        add_metrics = list(set(map(str.lower, add_metrics)).intersection(allowed))

        labels_tablename = self._get_labels_tablename_from_input(
            labels_splinkdataframe_or_table_name
        )
        self._raise_error_if_necessary_accuracy_columns_not_computed()
        df_truth_space = truth_space_table_from_labels_table(
            self,
            labels_tablename,
            threshold_actual=threshold_actual,
            match_weight_round_to_nearest=match_weight_round_to_nearest,
        )
        recs = df_truth_space.as_record_dict()
        return accuracy_chart(recs, add_metrics=add_metrics)

    def confusion_matrix_from_labels_table(
        self,
        labels_splinkdataframe_or_table_name,
        threshold_actual=0.5,
        match_weight_round_to_nearest: float = None,
        match_weight_range=[-15, 15],
    ):
        """Generate an interactive confusion matrix from labelled (ground truth) data.

        The table of labels should be in the following format, and should be registered
        as a table with your database:

        |source_dataset_l|unique_id_l|source_dataset_r|unique_id_r|clerical_match_score|
        |----------------|-----------|----------------|-----------|--------------------|
        |df_1            |1          |df_2            |2          |0.99                |
        |df_1            |1          |df_2            |3          |0.2                 |

        Note that `source_dataset` and `unique_id` should correspond to the values
        specified in the settings dict, and the `input_table_aliases` passed to the
        `linker` object.

        For `dedupe_only` links, the `source_dataset` columns can be ommitted.

        Args:
            labels_splinkdataframe_or_table_name (str | SplinkDataFrame): Name of table
                containing labels in the database
            threshold_actual (float, optional): Where the `clerical_match_score`
                provided by the user is a probability rather than binary, this value
                is used as the threshold to classify `clerical_match_score`s as binary
                matches or non matches. Defaults to 0.5.
            match_weight_round_to_nearest (float, optional): When provided, thresholds
                are rounded.  When large numbers of labels are provided, this is
                sometimes necessary to reduce the size of the ROC table, and therefore
                the number of points plotted on the chart. Defaults to None.
            match_weight_range (list(float), optional): minimum and maximum thresholds
                to include in chart output. Defaults to [-15,15].
        Examples:
            === ":simple-duckdb: DuckDB"
                ```py
                labels = pd.read_csv("my_labels.csv")
                linker.register_table(labels, "labels")
                linker.confusion_matrix_from_labels_table("labels")
                ```
            === ":simple-apachespark: Spark"
                ```py
                labels = spark.read.csv("my_labels.csv", header=True)
                labels.createDataFrame("labels")
                linker.confusion_matrix_from_labels_table("labels")
                ```

        Returns:
            altair.Chart: An altair chart
        """

        labels_tablename = self._get_labels_tablename_from_input(
            labels_splinkdataframe_or_table_name
        )
        self._raise_error_if_necessary_accuracy_columns_not_computed()
        df_truth_space = truth_space_table_from_labels_table(
            self,
            labels_tablename,
            threshold_actual=threshold_actual,
            match_weight_round_to_nearest=match_weight_round_to_nearest,
        )

        recs = df_truth_space.as_record_dict()
        a, b = match_weight_range
        recs = [r for r in recs if a < r["truth_threshold"] < b]
        return confusion_matrix_chart(recs, match_weight_range=match_weight_range)

    def prediction_errors_from_labels_table(
        self,
        labels_splinkdataframe_or_table_name,
        include_false_positives=True,
        include_false_negatives=True,
        threshold=0.5,
    ):
        """Generate a dataframe containing false positives and false negatives
        based on the comparison between the clerical_match_score in the labels
        table compared with the splink predicted match probability

        Args:
            labels_splinkdataframe_or_table_name (str | SplinkDataFrame): Name of table
                containing labels in the database
            include_false_positives (bool, optional): Defaults to True.
            include_false_negatives (bool, optional): Defaults to True.
            threshold (float, optional): Threshold above which a score is considered
                to be a match. Defaults to 0.5.

        Returns:
            SplinkDataFrame:  Table containing false positives and negatives
        """
        labels_tablename = self._get_labels_tablename_from_input(
            labels_splinkdataframe_or_table_name
        )
        return prediction_errors_from_labels_table(
            self,
            labels_tablename,
            include_false_positives,
            include_false_negatives,
            threshold,
        )

    def truth_space_table_from_labels_column(
        self,
        labels_column_name,
        threshold_actual=0.5,
        match_weight_round_to_nearest: float = None,
    ):
        """Generate truth statistics (false positive etc.) for each threshold value of
        match_probability, suitable for plotting a ROC chart.

        Your labels_column_name should include the ground truth cluster (unique
        identifier) that groups entities which are the same

        Args:
            labels_tablename (str): Name of table containing labels in the database
            threshold_actual (float, optional): Where the `clerical_match_score`
                provided by the user is a probability rather than binary, this value
                is used as the threshold to classify `clerical_match_score`s as binary
                matches or non matches. Defaults to 0.5.
            match_weight_round_to_nearest (float, optional): When provided, thresholds
                are rounded.  When large numbers of labels are provided, this is
                sometimes necessary to reduce the size of the ROC table, and therefore
                the number of points plotted on the ROC chart. Defaults to None.

        Examples:
            ```py
            linker.truth_space_table_from_labels_column("cluster")
            ```

        Returns:
            SplinkDataFrame:  Table of truth statistics
        """

        return truth_space_table_from_labels_column(
            self, labels_column_name, threshold_actual, match_weight_round_to_nearest
        )

    def roc_chart_from_labels_column(
        self,
        labels_column_name,
        threshold_actual=0.5,
        match_weight_round_to_nearest: float = None,
    ):
        """Generate a ROC chart from ground truth data, whereby the ground truth
        is in a column in the input dataset called `labels_column_name`

        Args:
            labels_column_name (str): Column name containing labels in the input table
            threshold_actual (float, optional): Where the `clerical_match_score`
                provided by the user is a probability rather than binary, this value
                is used as the threshold to classify `clerical_match_score`s as binary
                matches or non matches. Defaults to 0.5.
            match_weight_round_to_nearest (float, optional): When provided, thresholds
                are rounded.  When large numbers of labels are provided, this is
                sometimes necessary to reduce the size of the ROC table, and therefore
                the number of points plotted on the ROC chart. Defaults to None.

        Examples:
            ```py
            linker.roc_chart_from_labels_column("labels")
            ```

        Returns:
            altair.Chart: An altair chart
        """

        df_truth_space = truth_space_table_from_labels_column(
            self,
            labels_column_name,
            threshold_actual=threshold_actual,
            match_weight_round_to_nearest=match_weight_round_to_nearest,
        )
        recs = df_truth_space.as_record_dict()
        return roc_chart(recs)

    def precision_recall_chart_from_labels_column(
        self,
        labels_column_name,
        threshold_actual=0.5,
        match_weight_round_to_nearest: float = None,
    ):
        """Generate a precision-recall chart from ground truth data, whereby the ground
        truth is in a column in the input dataset called `labels_column_name`

        Args:
            labels_column_name (str): Column name containing labels in the input table
            threshold_actual (float, optional): Where the `clerical_match_score`
                provided by the user is a probability rather than binary, this value
                is used as the threshold to classify `clerical_match_score`s as binary
                matches or non matches. Defaults to 0.5.
            match_weight_round_to_nearest (float, optional): When provided, thresholds
                are rounded.  When large numbers of labels are provided, this is
                sometimes necessary to reduce the size of the ROC table, and therefore
                the number of points plotted on the ROC chart. Defaults to None.
        Examples:
            ```py
            linker.precision_recall_chart_from_labels_column("ground_truth")
            ```

        Returns:
            altair.Chart: An altair chart
        """

        df_truth_space = truth_space_table_from_labels_column(
            self,
            labels_column_name,
            threshold_actual=threshold_actual,
            match_weight_round_to_nearest=match_weight_round_to_nearest,
        )
        recs = df_truth_space.as_record_dict()
        return precision_recall_chart(recs)

    def accuracy_chart_from_labels_column(
        self,
        labels_column_name,
        threshold_actual=0.5,
        match_weight_round_to_nearest: float = None,
        add_metrics: list = [],
    ):
        """Generate an accuracy chart from ground truth data, whereby the ground
        truth is in a column in the input dataset called `labels_column_name`

        Args:
            labels_column_name (str): Column name containing labels in the input table
            threshold_actual (float, optional): Where the `clerical_match_score`
                provided by the user is a probability rather than binary, this value
                is used as the threshold to classify `clerical_match_score`s as binary
                matches or non matches. Defaults to 0.5.
            match_weight_round_to_nearest (float, optional): When provided, thresholds
                are rounded.  When large numbers of labels are provided, this is
                sometimes necessary to reduce the size of the ROC table, and therefore
                the number of points plotted on the chart. Defaults to None.
            add_metrics (list(str), optional): Precision and recall metrics are always
                included. Where provided, `add_metrics` specifies additional metrics
                to show, with the following options:

                - `"specificity"`: specificity, selectivity, true negative rate (TNR)
                - `"npv"`: negative predictive value (NPV)
                - `"accuracy"`: overall accuracy (TP+TN)/(P+N)
                - `"f1"`/`"f2"`/`"f0_5"`: F-scores for \u03B2=1 (balanced), \u03B2=2
                (emphasis on recall) and \u03B2=0.5 (emphasis on precision)
                - `"p4"` -  an extended F1 score with specificity and NPV included
                - `"phi"` - \u03C6 coefficient or Matthews correlation coefficient (MCC)
        Examples:
            ```py
            linker.accuracy_chart_from_labels_column("ground_truth", add_metrics=["f1"])
            ```

        Returns:
            altair.Chart: An altair chart
        """

        allowed = ["specificity", "npv", "accuracy", "f1", "f2", "f0_5", "p4", "phi"]

        if not isinstance(add_metrics, list):
            raise Exception(
                "add_metrics must be a list containing one or more of the following:",
                allowed,
            )

        # Silently filter out invalid entries (except case errors - e.g. ["NPV", "F1"])
        add_metrics = list(set(map(str.lower, add_metrics)).intersection(allowed))

        df_truth_space = truth_space_table_from_labels_column(
            self,
            labels_column_name,
            threshold_actual=threshold_actual,
            match_weight_round_to_nearest=match_weight_round_to_nearest,
        )
        recs = df_truth_space.as_record_dict()
        return accuracy_chart(recs, add_metrics=add_metrics)

    def confusion_matrix_from_labels_column(
        self,
        labels_column_name,
        threshold_actual=0.5,
        match_weight_round_to_nearest: float = None,
        match_weight_range=[-15, 15],
    ):
        """Generate an accuracy chart from ground truth data, whereby the ground
        truth is in a column in the input dataset called `labels_column_name`

        Args:
            labels_column_name (str): Column name containing labels in the input table
            threshold_actual (float, optional): Where the `clerical_match_score`
                provided by the user is a probability rather than binary, this value
                is used as the threshold to classify `clerical_match_score`s as binary
                matches or non matches. Defaults to 0.5.
            match_weight_round_to_nearest (float, optional): When provided, thresholds
                are rounded.  When large numbers of labels are provided, this is
                sometimes necessary to reduce the size of the ROC table, and therefore
                the number of points plotted on the chart. Defaults to None.
            match_weight_range (list(float), optional): minimum and maximum thresholds
                to include in chart output. Defaults to [-15,15].
        Examples:
            ```py
            linker.confusion_matrix_from_labels_column("ground_truth")
            ```

        Returns:
            altair.Chart: An altair chart
        """

        df_truth_space = truth_space_table_from_labels_column(
            self,
            labels_column_name,
            threshold_actual=threshold_actual,
            match_weight_round_to_nearest=match_weight_round_to_nearest,
        )

        recs = df_truth_space.as_record_dict()
        a, b = match_weight_range
        recs = [r for r in recs if a < r["truth_threshold"] < b]
        return confusion_matrix_chart(recs, match_weight_range=match_weight_range)

    def prediction_errors_from_labels_column(
        self,
        label_colname,
        include_false_positives=True,
        include_false_negatives=True,
        threshold=0.5,
    ):
        """Generate a dataframe containing false positives and false negatives
        based on the comparison between the splink match probability and the
        labels column.  A label column is a column in the input dataset that contains
        the 'ground truth' cluster to which the record belongs

        Args:
            label_colname (str): Name of labels column in input data
            include_false_positives (bool, optional): Defaults to True.
            include_false_negatives (bool, optional): Defaults to True.
            threshold (float, optional): Threshold above which a score is considered
                to be a match. Defaults to 0.5.

        Returns:
            SplinkDataFrame:  Table containing false positives and negatives
        """
        return prediction_errors_from_label_column(
            self,
            label_colname,
            include_false_positives,
            include_false_negatives,
            threshold,
        )

    def match_weights_histogram(
        self, df_predict: SplinkDataFrame, target_bins: int = 30, width=600, height=250
    ):
        """Generate a histogram that shows the distribution of match weights in
        `df_predict`

        Args:
            df_predict (SplinkDataFrame): Output of `linker.predict()`
            target_bins (int, optional): Target number of bins in histogram. Defaults to
                30.
            width (int, optional): Width of output. Defaults to 600.
            height (int, optional): Height of output chart. Defaults to 250.


        Returns:
            altair.Chart: An altair chart

        """
        df = histogram_data(self, df_predict, target_bins)
        recs = df.as_record_dict()
        return match_weights_histogram(recs, width=width, height=height)

    def waterfall_chart(self, records: list[dict], filter_nulls=True):
        """Visualise how the final match weight is computed for the provided pairwise
        record comparisons.

        Records must be provided as a list of dictionaries. This would usually be
        obtained from `df.as_record_dict(limit=n)` where `df` is a SplinkDataFrame.

        Examples:
            ```py
            df = linker.predict(threshold_match_weight=2)
            records = df.as_record_dict(limit=10)
            linker.waterfall_chart(records)
            ```

        Args:
            records (List[dict]): Usually be obtained from `df.as_record_dict(limit=n)`
                where `df` is a SplinkDataFrame.
            filter_nulls (bool, optional): Whether the visualiation shows null
                comparisons, which have no effect on final match weight. Defaults to
                True.


        Returns:
            altair.Chart: An altair chart

        """
        self._raise_error_if_necessary_waterfall_columns_not_computed()

        return waterfall_chart(records, self._settings_obj, filter_nulls)

    def unlinkables_chart(
        self,
        x_col="match_weight",
        source_dataset=None,
        as_dict=False,
    ):
        """Generate an interactive chart displaying the proportion of records that
        are "unlinkable" for a given splink score threshold and model parameters.

        Unlinkable records are those that, even when compared with themselves, do not
        contain enough information to confirm a match.

        Args:
            x_col (str, optional): Column to use for the x-axis.
                Defaults to "match_weight".
            source_dataset (str, optional): Name of the source dataset to use for
                the title of the output chart.
            as_dict (bool, optional): If True, return a dict version of the chart.

        Examples:
            For the simplest code pipeline, load a pre-trained model
            and run this against the test data.
            ```py
            from splink.datasets import splink_datasets
            df = splink_datasets.fake_1000
            linker = DuckDBLinker(df)
            linker.load_settings("saved_settings.json")
            linker.unlinkables_chart()
            ```
            For more complex code pipelines, you can run an entire pipeline
            that estimates your m and u values, before `unlinkables_chart().

        Returns:
            altair.Chart: An altair chart
        """

        # Link our initial df on itself and calculate the % of unlinkable entries
        records = unlinkables_data(self)
        return unlinkables_chart(records, x_col, source_dataset, as_dict)

    def comparison_viewer_dashboard(
        self,
        df_predict: SplinkDataFrame,
        out_path: str,
        overwrite=False,
        num_example_rows=2,
        return_html_as_string=False,
    ):
        """Generate an interactive html visualization of the linker's predictions and
        save to `out_path`.  For more information see
        [this video](https://www.youtube.com/watch?v=DNvCMqjipis)


        Args:
            df_predict (SplinkDataFrame): The outputs of `linker.predict()`
            out_path (str): The path (including filename) to save the html file to.
            overwrite (bool, optional): Overwrite the html file if it already exists?
                Defaults to False.
            num_example_rows (int, optional): Number of example rows per comparison
                vector. Defaults to 2.
            return_html_as_string: If True, return the html as a string

        Examples:
            ```py
            df_predictions = linker.predict()
            linker.comparison_viewer_dashboard(df_predictions, "scv.html", True, 2)
            ```

            Optionally, in Jupyter, you can display the results inline
            Otherwise you can just load the html file in your browser
            ```py
            from IPython.display import IFrame
            IFrame(src="./scv.html", width="100%", height=1200)
            ```

        """
        self._raise_error_if_necessary_waterfall_columns_not_computed()

        sql = comparison_vector_distribution_sql(self)
        self._enqueue_sql(sql, "__splink__df_comparison_vector_distribution")

        sqls = comparison_viewer_table_sqls(self, num_example_rows)
        for sql in sqls:
            self._enqueue_sql(sql["sql"], sql["output_table_name"])

        df = self._execute_sql_pipeline([df_predict])

        rendered = render_splink_comparison_viewer_html(
            df.as_record_dict(),
            self._settings_obj._as_completed_dict(),
            out_path,
            overwrite,
        )
        if return_html_as_string:
            return rendered

    def parameter_estimate_comparisons_chart(self, include_m=True, include_u=False):
        """Show a chart that shows how parameter estimates have differed across
        the different estimation methods you have used.

        For example, if you have run two EM estimation sessions, blocking on
        different variables, and both result in parameter estimates for
        first_name, this chart will enable easy comparison of the different
        estimates

        Args:
            include_m (bool, optional): Show different estimates of m values. Defaults
                to True.
            include_u (bool, optional): Show different estimates of u values. Defaults
                to False.

        """
        records = self._settings_obj._parameter_estimates_as_records

        to_retain = []
        if include_m:
            to_retain.append("m")
        if include_u:
            to_retain.append("u")

        records = [r for r in records if r["m_or_u"] in to_retain]

        return parameter_estimate_comparisons(records)

    def missingness_chart(self, input_dataset: str = None):
        """Generate a summary chart of the missingness (prevalence of nulls) of
        columns in the input datasets.  By default, missingness is assessed across
        all input datasets

        Args:
            input_dataset (str, optional): Name of one of the input tables in the
                database.  If provided, missingness will be computed for
                this table alone.
                Defaults to None.

        Examples:
            ```py
            linker.missingness_chart()
            ```
            To view offline (if you don't have an internet connection):
            ```py
            from splink.charts import save_offline_chart
            c = linker.missingness_chart()
            save_offline_chart(c.to_dict(), "test_chart.html")
            ```
            View resultant html file in Jupyter (or just load it in your browser)
            ```py
            from IPython.display import IFrame
            IFrame(src="./test_chart.html", width=1000, height=500
            ```

        Returns:
            altair.Chart: An altair chart
        """
        records = missingness_data(self, input_dataset)
        return missingness_chart(records)

    def completeness_chart(self, input_dataset: str = None, cols: list[str] = None):
        """Generate a summary chart of the completeness (proportion of non-nulls) of
        columns in each of the input datasets. By default, completeness is assessed for
        all column in the input data.

        Args:
            input_dataset (str, optional): Name of one of the input tables in the
                database.  If provided, completeness will be computed for this table
                alone. Defaults to None.
            cols (List[str], optional): List of column names to calculate completeness.
                Default to None.

        Examples:
            ```py
            linker.completeness_chart()
            ```
            To view offline (if you don't have an internet connection):
            ```py
            from splink.charts import save_offline_chart
            c = linker.completeness_chart()
            save_offline_chart(c.to_dict(), "test_chart.html")
            ```
            View resultant html file in Jupyter (or just load it in your browser)
            ```py
            from IPython.display import IFrame
            IFrame(src="./test_chart.html", width=1000, height=500
            ```
        """
        records = completeness_data(self, input_dataset, cols)
        return completeness_chart(records)

    def count_num_comparisons_from_blocking_rule(
        self,
        blocking_rule: str | BlockingRule,
    ) -> int:
        """Compute the number of pairwise record comparisons that would be generated by
        a blocking rule

        Args:
            blocking_rule (str | BlockingRule): The blocking rule to analyse
            link_type (str, optional): The link type.  This is needed only if the
                linker has not yet been provided with a settings dictionary.  Defaults
                to None.
            unique_id_column_name (str, optional):  This is needed only if the
                linker has not yet been provided with a settings dictionary.  Defaults
                to None.

        Examples:
            ```py
            br = "l.surname = r.surname"
            linker.count_num_comparisons_from_blocking_rule(br)
            ```
            > 19387

            ```py
            br = "l.name = r.name and substr(l.dob,1,4) = substr(r.dob,1,4)"
            linker.count_num_comparisons_from_blocking_rule(br)
            ```
            > 394
            Alternatively, you can use the blocking rule library functions
            ```py
            import splink.duckdb.blocking_rule_library as brl
            br = brl.exact_match_rule("surname")
            linker.count_num_comparisons_from_blocking_rule(br)
            ```
            > 3167

        Returns:
            int: The number of comparisons generated by the blocking rule
        """

        blocking_rule = blocking_rule_to_obj(blocking_rule).blocking_rule_sql

        sql = vertically_concatenate_sql(self)
        self._enqueue_sql(sql, "__splink__df_concat")

        sql = number_of_comparisons_generated_by_blocking_rule_post_filters_sql(
            self, blocking_rule
        )
        self._enqueue_sql(sql, "__splink__analyse_blocking_rule")
        res = self._execute_sql_pipeline().as_record_dict()[0]
        return res["count_of_pairwise_comparisons_generated"]

    def _count_num_comparisons_from_blocking_rule_pre_filter_conditions(
        self,
        blocking_rule: str,
    ) -> int:
        """Compute the number of pairwise record comparisons that would be generated by
        a blocking rule, prior to any filters (non equi-join conditions) being applied
        by the SQL engine.

        For more information on what this means, see
        https://github.com/moj-analytical-services/splink/discussions/1391

        Args:
            blocking_rule (str): The blocking rule to analyse

        Returns:
            int: The number of comparisons generated by the blocking rule
        """

        input_dataframes = []
        df_concat = self._initialise_df_concat()

        if df_concat:
            input_dataframes.append(df_concat)

        sqls = count_comparisons_from_blocking_rule_pre_filter_conditions_sqls(
            self, blocking_rule
        )
        for sql in sqls:
            self._enqueue_sql(sql["sql"], sql["output_table_name"])

        res = self._execute_sql_pipeline(input_dataframes).as_record_dict()[0]
        return int(res["count_of_pairwise_comparisons_generated"])

    def cumulative_comparisons_from_blocking_rules_records(
        self,
        blocking_rules: str | BlockingRule | list = None,
    ):
        """Output the number of comparisons generated by each successive blocking rule.

        This is equivalent to the output size of df_predict and details how many
        comparisons each of your individual blocking rules will contribute to the
        total.

        Args:
            blocking_rules (str or list): The blocking rule(s) to compute comparisons
                for. If null, the rules set out in your settings object will be used.

        Examples:
            Generate total comparisons from Blocking Rules defined in settings
            dictionary
            ```py
            linker_settings = DuckDBLinker(df, settings)
            # Compute the cumulative number of comparisons generated by the rules
            # in your settings object.
            linker_settings.cumulative_comparisons_from_blocking_rules_records()
            ```

            Generate total comparisons with custom blocking rules.
            ```py
            blocking_rules = [
               "l.surname = r.surname",
               "l.first_name = r.first_name
                and substr(l.dob,1,4) = substr(r.dob,1,4)"
            ]

            linker_settings.cumulative_comparisons_from_blocking_rules_records(
                blocking_rules
             )
            ```

        Returns:
            List: A list of blocking rules and the corresponding number of
                comparisons it is forecast to generate.
        """
        if blocking_rules:
            blocking_rules = ensure_is_list(blocking_rules)

        records = cumulative_comparisons_generated_by_blocking_rules(
            self, blocking_rules, output_chart=False
        )

        return records

    def cumulative_num_comparisons_from_blocking_rules_chart(
        self,
        blocking_rules: str | BlockingRule | list = None,
    ):
        """Display a chart with the cumulative number of comparisons generated by a
        selection of blocking rules.

        This is equivalent to the output size of df_predict and details how many
        comparisons each of your individual blocking rules will contribute to the
        total.

        Args:
            blocking_rules (str or list): The blocking rule(s) to compute comparisons
                for. If null, the rules set out in your settings object will be used.

        Examples:
            ```py
            linker_settings = DuckDBLinker(df, settings)
            # Compute the cumulative number of comparisons generated by the rules
            # in your settings object.
            linker_settings.cumulative_num_comparisons_from_blocking_rules_chart()
            >>>
            # Generate total comparisons with custom blocking rules.
            blocking_rules = [
               "l.surname = r.surname",
               "l.first_name = r.first_name
                and substr(l.dob,1,4) = substr(r.dob,1,4)"
            ]
            >>>
            linker_settings.cumulative_num_comparisons_from_blocking_rules_chart(
                blocking_rules
             )
            ```

        Returns:
            altair.Chart: An altair chart
        """

        if blocking_rules:
            blocking_rules = ensure_is_list(blocking_rules)

        records = cumulative_comparisons_generated_by_blocking_rules(
            self, blocking_rules, output_chart=True
        )

        return cumulative_blocking_rule_comparisons_generated(records)

    def count_num_comparisons_from_blocking_rules_for_prediction(self, df_predict):
        """Counts the marginal number of edges created from each of the blocking rules
        in `blocking_rules_to_generate_predictions`

        This is different to `count_num_comparisons_from_blocking_rule`
        because it (a) analyses multiple blocking rules rather than a single rule, and
        (b) deduplicates any comparisons that are generated, to tell you the
        marginal effect of each entry in `blocking_rules_to_generate_predictions`

        Args:
            df_predict (SplinkDataFrame): SplinkDataFrame with match weights
            and probabilities of rows matching

        Examples:
            ```py
            linker = DuckDBLinker(df)
            linker.load_model("settings.json")
            df_predict = linker.predict(threshold_match_probability=0.95)
            count_pairwise = linker.count_num_comparisons_from_blocking_rules_for_prediction(df_predict)
            count_pairwise.as_pandas_dataframe(limit=5)
            ```

        Returns:
            SplinkDataFrame: A SplinkDataFrame of the pairwise comparisons and
                estimated pairwise comparisons generated by the blocking rules.
        """  # noqa: E501
        sql = count_num_comparisons_from_blocking_rules_for_prediction_sql(
            self, df_predict
        )
        match_key_analysis = self._sql_to_splink_dataframe_checking_cache(
            sql, "__splink__match_key_analysis"
        )
        return match_key_analysis

    def match_weights_chart(self):
        """Display a chart of the (partial) match weights of the linkage model

        Examples:
            ```py
            linker.match_weights_chart()
            ```
            To view offline (if you don't have an internet connection):
            ```py
            from splink.charts import save_offline_chart
            c = linker.match_weights_chart()
            save_offline_chart(c.to_dict(), "test_chart.html")
            ```
            View resultant html file in Jupyter (or just load it in your browser)
            ```py
            from IPython.display import IFrame
            IFrame(src="./test_chart.html", width=1000, height=500)
            ```

        Returns:
            altair.Chart: An altair chart
        """
        return self._settings_obj.match_weights_chart()

    def tf_adjustment_chart(
        self,
        output_column_name: str,
        n_most_freq: int = 10,
        n_least_freq: int = 10,
        vals_to_include: str | list = None,
        as_dict: bool = False,
    ):
        """Display a chart showing the impact of term frequency adjustments on a
        specific comparison level.
        Each value

        Args:
            output_column_name (str): Name of an output column for which term frequency
                 adjustment has been applied.
            n_most_freq (int, optional): Number of most frequent values to show. If this
                 or `n_least_freq` set to None, all values will be shown.
                Default to 10.
            n_least_freq (int, optional): Number of least frequent values to show. If
                this or `n_most_freq` set to None, all values will be shown.
                Default to 10.
            vals_to_include (list, optional): Specific values for which to show term
                sfrequency adjustments.
                Defaults to None.

        Returns:
            altair.Chart: An altair chart
        """

        # Comparisons with TF adjustments
        tf_comparisons = [
            c._output_column_name
            for c in self._settings_obj.comparisons
            if any([cl._has_tf_adjustments for cl in c.comparison_levels])
        ]
        if output_column_name not in tf_comparisons:
            raise ValueError(
                f"{output_column_name} is not a valid comparison column, or does not"
                f" have term frequency adjustment activated"
            )

        vals_to_include = ensure_is_list(vals_to_include)

        return tf_adjustment_chart(
            self,
            output_column_name,
            n_most_freq,
            n_least_freq,
            vals_to_include,
            as_dict,
        )

    def m_u_parameters_chart(self):
        """Display a chart of the m and u parameters of the linkage model

        Examples:
            ```py
            linker.m_u_parameters_chart()
            ```
            To view offline (if you don't have an internet connection):
            ```py
            from splink.charts import save_offline_chart
            c = linker.match_weights_chart()
            save_offline_chart(c.to_dict(), "test_chart.html")
            ```
            View resultant html file in Jupyter (or just load it in your browser)
            ```py
            from IPython.display import IFrame
            IFrame(src="./test_chart.html", width=1000, height=500)
            ```

        Returns:
            altair.Chart: An altair chart
        """

        return self._settings_obj.m_u_parameters_chart()

    def cluster_studio_dashboard(
        self,
        df_predict: SplinkDataFrame,
        df_clustered: SplinkDataFrame,
        out_path: str,
        sampling_method="random",
        sample_size: int = 10,
        cluster_ids: list = None,
        cluster_names: list = None,
        overwrite: bool = False,
        return_html_as_string=False,
        _df_cluster_metrics: SplinkDataFrame = None,
    ):
        """Generate an interactive html visualization of the predicted cluster and
        save to `out_path`.

        Args:
            df_predict (SplinkDataFrame): The outputs of `linker.predict()`
            df_clustered (SplinkDataFrame): The outputs of
                `linker.cluster_pairwise_predictions_at_threshold()`
            out_path (str): The path (including filename) to save the html file to.
            sampling_method (str, optional): `random`, `by_cluster_size` or
                `lowest_density_clusters`. Defaults to `random`.
            sample_size (int, optional): Number of clusters to show in the dahboard.
                Defaults to 10.
            cluster_ids (list): The IDs of the clusters that will be displayed in the
                dashboard.  If provided, ignore the `sampling_method` and `sample_size`
                arguments. Defaults to None.
            overwrite (bool, optional): Overwrite the html file if it already exists?
                Defaults to False.
            cluster_names (list, optional): If provided, the dashboard will display
                these names in the selection box. Ony works in conjunction with
                `cluster_ids`.  Defaults to None.
            return_html_as_string: If True, return the html as a string

        Examples:
            ```py
            df_p = linker.predict()
            df_c = linker.cluster_pairwise_predictions_at_threshold(df_p, 0.5)
            linker.cluster_studio_dashboard(
                df_p, df_c, [0, 4, 7], "cluster_studio.html"
            )
            ```
            Optionally, in Jupyter, you can display the results inline
            Otherwise you can just load the html file in your browser
            ```py
            from IPython.display import IFrame
            IFrame(src="./cluster_studio.html", width="100%", height=1200)
            ```
        """
        self._raise_error_if_necessary_waterfall_columns_not_computed()

        rendered = render_splink_cluster_studio_html(
            self,
            df_predict,
            df_clustered,
            out_path,
            sampling_method=sampling_method,
            sample_size=sample_size,
            cluster_ids=cluster_ids,
            overwrite=overwrite,
            cluster_names=cluster_names,
            _df_cluster_metrics=_df_cluster_metrics,
        )

        if return_html_as_string:
            return rendered

    def save_model_to_json(
        self, out_path: str | None = None, overwrite: bool = False
    ) -> dict:
        """Save the configuration and parameters of the linkage model to a `.json` file.

        The model can later be loaded back in using `linker.load_model()`.
        The settings dict is also returned in case you want to save it a different way.

        Examples:
            ```py
            linker.save_model_to_json("my_settings.json", overwrite=True)
            ```
        Args:
            out_path (str, optional): File path for json file. If None, don't save to
                file. Defaults to None.
            overwrite (bool, optional): Overwrite if already exists? Defaults to False.

        Returns:
            dict: The settings as a dictionary.
        """
        model_dict = self._settings_obj.as_dict()
        if out_path:
            if os.path.isfile(out_path) and not overwrite:
                raise ValueError(
                    f"The path {out_path} already exists. Please provide a different "
                    "path or set overwrite=True"
                )
            with open(out_path, "w", encoding="utf-8") as f:
                json.dump(model_dict, f, indent=4)
        return model_dict

    def save_settings_to_json(
        self, out_path: str | None = None, overwrite: bool = False
    ) -> dict:
        """
        This function is deprecated. Use save_model_to_json() instead.
        """
        warnings.warn(
            "This function is deprecated. Use save_model_to_json() instead.",
            SplinkDeprecated,
            stacklevel=2,
        )
        return self.save_model_to_json(out_path, overwrite)

    def estimate_probability_two_random_records_match(
        self, deterministic_matching_rules, recall
    ):
        """Estimate the model parameter `probability_two_random_records_match` using
        a direct estimation approach.

        See [here](https://github.com/moj-analytical-services/splink/issues/462)
        for discussion of methodology

        Args:
            deterministic_matching_rules (list): A list of deterministic matching
                rules that should be designed to admit very few (none if possible)
                false positives
            recall (float): A guess at the recall the deterministic matching rules
                will attain.  i.e. what proportion of true matches will be recovered
                by these deterministic rules
        """

        if (recall > 1) or (recall <= 0):
            raise ValueError(
                f"Estimated recall must be greater than 0 "
                f"and no more than 1. Supplied value {recall}."
            )

        # If user, by error, provides a single rule as a string
        if isinstance(deterministic_matching_rules, str):
            deterministic_matching_rules = [deterministic_matching_rules]

        records = cumulative_comparisons_generated_by_blocking_rules(
            self,
            deterministic_matching_rules,
        )

        summary_record = records[-1]
        num_observed_matches = summary_record["cumulative_rows"]
        num_total_comparisons = summary_record["cartesian"]

        if num_observed_matches > num_total_comparisons * recall:
            raise ValueError(
                f"Deterministic matching rules led to more "
                f"observed matches than is consistent with supplied recall. "
                f"With these rules, recall must be at least "
                f"{num_observed_matches/num_total_comparisons:,.2f}."
            )

        num_expected_matches = num_observed_matches / recall
        prob = num_expected_matches / num_total_comparisons

        # warn about boundary values, as these will usually be in error
        if num_observed_matches == 0:
            logger.warning(
                f"WARNING: Deterministic matching rules led to no observed matches! "
                f"This means that no possible record pairs are matches, "
                f"and no records are linked to one another.\n"
                f"If this is truly the case then you do not need "
                f"to run the linkage model.\n"
                f"However this is usually in error; "
                f"expected rules to have recall of {100*recall:,.0f}%. "
                f"Consider revising rules as they may have an error."
            )
        if prob == 1:
            logger.warning(
                "WARNING: Probability two random records match is estimated to be 1.\n"
                "This means that all possible record pairs are matches, "
                "and all records are linked to one another.\n"
                "If this is truly the case then you do not need "
                "to run the linkage model.\n"
                "However, it is more likely that this estimate is faulty. "
                "Perhaps your deterministic matching rules include "
                "too many false positives?"
            )

        self._settings_obj._probability_two_random_records_match = prob

        reciprocal_prob = "Infinity" if prob == 0 else f"{1/prob:,.2f}"
        logger.info(
            f"Probability two random records match is estimated to be  {prob:.3g}.\n"
            f"This means that amongst all possible pairwise record comparisons, one in "
            f"{reciprocal_prob} are expected to match.  "
            f"With {num_total_comparisons:,.0f} total"
            " possible comparisons, we expect a total of around "
            f"{num_expected_matches:,.2f} matching pairs"
        )

    def invalidate_cache(self):
        """Invalidate the Splink cache.  Any previously-computed tables
        will be recomputed.
        This is useful, for example, if the input data tables have changed.
        """
        # Before Splink executes a SQL command, it checks the cache to see
        # whether a table already exists with the name of the output table

        # This function has the effect of changing the names of the output tables
        # to include a different unique id

        # As a result, any previously cached tables will not be found
        self._cache_uid = ascii_uid(8)

        # Drop any existing splink tables from the database
        # Note, this is not actually necessary, it's just good housekeeping
        self.delete_tables_created_by_splink_from_db()

        # As a result, any previously cached tables will not be found
        self._intermediate_table_cache.invalidate_cache()

    def register_table_input_nodes_concat_with_tf(self, input_data, overwrite=False):
        """Register a pre-computed version of the input_nodes_concat_with_tf table that
        you want to re-use e.g. that you created in a previous run

        This method allowed you to register this table in the Splink cache
        so it will be used rather than Splink computing this table anew.

        Args:
            input_data: The data you wish to register. This can be either a dictionary,
                pandas dataframe, pyarrow table or a spark dataframe.
            overwrite (bool): Overwrite the table in the underlying database if it
                exists
        """

        table_name_physical = "__splink__df_concat_with_tf_" + self._cache_uid
        splink_dataframe = self.register_table(
            input_data, table_name_physical, overwrite=overwrite
        )
        splink_dataframe.templated_name = "__splink__df_concat_with_tf"

        self._intermediate_table_cache["__splink__df_concat_with_tf"] = splink_dataframe
        return splink_dataframe

    def register_table_predict(self, input_data, overwrite=False):
        table_name_physical = "__splink__df_predict_" + self._cache_uid
        splink_dataframe = self.register_table(
            input_data, table_name_physical, overwrite=overwrite
        )
        self._intermediate_table_cache["__splink__df_predict"] = splink_dataframe
        splink_dataframe.templated_name = "__splink__df_predict"
        return splink_dataframe

    def register_term_frequency_lookup(self, input_data, col_name, overwrite=False):
        input_col = InputColumn(col_name, settings_obj=self._settings_obj)
        table_name_templated = colname_to_tf_tablename(input_col)
        table_name_physical = f"{table_name_templated}_{self._cache_uid}"
        splink_dataframe = self.register_table(
            input_data, table_name_physical, overwrite=overwrite
        )
        self._intermediate_table_cache[table_name_templated] = splink_dataframe
        splink_dataframe.templated_name = table_name_templated
        return splink_dataframe

    def register_labels_table(self, input_data, overwrite=False):
        table_name_physical = "__splink__df_labels_" + ascii_uid(8)
        splink_dataframe = self.register_table(
            input_data, table_name_physical, overwrite=overwrite
        )
        splink_dataframe.templated_name = "__splink__df_labels"
        return splink_dataframe

    def labelling_tool_for_specific_record(
        self,
        unique_id,
        source_dataset=None,
        out_path="labelling_tool.html",
        overwrite=False,
        match_weight_threshold=-4,
        view_in_jupyter=False,
        show_splink_predictions_in_interface=True,
    ):
        """Create a standalone, offline labelling dashboard for a specific record
        as identified by its unique id

        Args:
            unique_id (str): The unique id of the record for which to create the
                labelling tool
            source_dataset (str, optional): If there are multiple datasets, to
                identify the record you must also specify the source_dataset. Defaults
                to None.
            out_path (str, optional): The output path for the labelling tool. Defaults
                to "labelling_tool.html".
            overwrite (bool, optional): If true, overwrite files at the output
                path if they exist. Defaults to False.
            match_weight_threshold (int, optional): Include possible matches in the
                output which score above this threshold. Defaults to -4.
            view_in_jupyter (bool, optional): If you're viewing in the Jupyter
                html viewer, set this to True to extract your labels. Defaults to False.
            show_splink_predictions_in_interface (bool, optional): Whether to
                show information about the Splink model's predictions that could
                potentially bias the decision of the clerical labeller. Defaults to
                True.
        """

        df_comparisons = generate_labelling_tool_comparisons(
            self,
            unique_id,
            source_dataset,
            match_weight_threshold=match_weight_threshold,
        )

        render_labelling_tool_html(
            self,
            df_comparisons,
            show_splink_predictions_in_interface=show_splink_predictions_in_interface,
            out_path=out_path,
            view_in_jupyter=view_in_jupyter,
            overwrite=overwrite,
        )

    def _remove_splinkdataframe_from_cache(self, splink_dataframe: SplinkDataFrame):
        keys_to_delete = set()
        for key, df in self._intermediate_table_cache.items():
            if df.physical_name == splink_dataframe.physical_name:
                keys_to_delete.add(key)

        for k in keys_to_delete:
            del self._intermediate_table_cache[k]

    def _find_blocking_rules_below_threshold(
        self, max_comparisons_per_rule, blocking_expressions=None
    ):
        return find_blocking_rules_below_threshold_comparison_count(
            self, max_comparisons_per_rule, blocking_expressions
        )

    def _detect_blocking_rules_for_prediction(
        self,
        max_comparisons_per_rule,
        blocking_expressions=None,
        min_freedom=1,
        num_runs=200,
        num_equi_join_weight=0,
        field_freedom_weight=1,
        num_brs_weight=10,
        num_comparison_weight=10,
        return_as_df=False,
    ):
        """Find blocking rules for prediction below some given threshold of the
        maximum number of comparisons that can be generated per blocking rule
        (max_comparisons_per_rule).
        Uses a heuristic cost algorithm to identify the 'best' set of blocking rules
        Args:
            max_comparisons_per_rule (int): The maximum number of comparisons that
                each blocking rule is allowed to generate
            blocking_expressions: By default, blocking rules will be equi-joins
                on the columns used by the Splink model.  This allows you to manually
                specify sql expressions from which combinations will be created. For
                example, if you specify ["substr(dob, 1,4)", "surname", "dob"]
                blocking rules will be chosen by blocking on combinations
                of those expressions.
            min_freedom (int, optional): The minimum amount of freedom any column should
                be allowed.
            num_runs (int, optional): Each run selects rows using a heuristic and costs
                them. The more runs, the more likely you are to find the best rule.
                Defaults to 5.
            num_equi_join_weight (int, optional): Weight allocated to number of equi
                joins in the blocking rules.
                Defaults to 0 since this is cost better captured by other criteria.
            field_freedom_weight (int, optional): Weight given to the cost of
                having individual fields which don't havem much flexibility.  Assigning
                a high weight here makes it more likely you'll generate combinations of
                blocking rules for which most fields are allowed to vary more than
                the minimum. Defaults to 1.
            num_brs_weight (int, optional): Weight assigned to the cost of
                additional blocking rules.  Higher weight here will result in a
                 preference for fewer blocking rules. Defaults to 10.
            num_comparison_weight (int, optional): Weight assigned to the cost of
                larger numbers of comparisons, which happens when more of the blocking
                rules are close to the max_comparisons_per_rule.  A higher
                 weight here prefers sets of rules which generate lower total
                comparisons. Defaults to 10.
            return_as_df (bool, optional): If false, assign recommendation to settings.
                If true, return a dataframe containing details of the weights.
                Defaults to False.
        """

        df_br_below_thres = find_blocking_rules_below_threshold_comparison_count(
            self, max_comparisons_per_rule, blocking_expressions
        )

        blocking_rule_suggestions = suggest_blocking_rules(
            df_br_below_thres,
            min_freedom=min_freedom,
            num_runs=num_runs,
            num_equi_join_weight=num_equi_join_weight,
            field_freedom_weight=field_freedom_weight,
            num_brs_weight=num_brs_weight,
            num_comparison_weight=num_comparison_weight,
        )

        if return_as_df:
            return blocking_rule_suggestions
        else:
            if blocking_rule_suggestions is None or len(blocking_rule_suggestions) == 0:
                logger.warning("No set of blocking rules found within constraints")
            else:
                suggestion = blocking_rule_suggestions[
                    "suggested_blocking_rules_as_splink_brs"
                ].iloc[0]
                self._settings_obj._blocking_rules_to_generate_predictions = suggestion

                suggestion_str = blocking_rule_suggestions[
                    "suggested_blocking_rules_for_prediction"
                ].iloc[0]
                msg = (
                    "The following blocking_rules_to_generate_predictions were "
                    "automatically detected and assigned to your settings:\n"
                )
                logger.info(f"{msg}{suggestion_str}")

    def _detect_blocking_rules_for_em_training(
        self,
        max_comparisons_per_rule,
        min_freedom=1,
        num_runs=200,
        num_equi_join_weight=0,
        field_freedom_weight=1,
        num_brs_weight=20,
        num_comparison_weight=10,
        return_as_df=False,
    ):
        """Find blocking rules for EM training below some given threshold of the
        maximum number of comparisons that can be generated per blocking rule
        (max_comparisons_per_rule).
        Uses a heuristic cost algorithm to identify the 'best' set of blocking rules
        Args:
            max_comparisons_per_rule (int): The maximum number of comparisons that
                each blocking rule is allowed to generate
            min_freedom (int, optional): The minimum amount of freedom any column should
                be allowed.
            num_runs (int, optional): Each run selects rows using a heuristic and costs
                them.  The more runs, the more likely you are to find the best rule.
                Defaults to 5.
            num_equi_join_weight (int, optional): Weight allocated to number of equi
                joins in the blocking rules.
                Defaults to 0 since this is cost better captured by other criteria.
                Defaults to 0 since this is cost better captured by other criteria.
            field_freedom_weight (int, optional): Weight given to the cost of
                having individual fields which don't havem much flexibility.  Assigning
                a high weight here makes it more likely you'll generate combinations of
                blocking rules for which most fields are allowed to vary more than
                the minimum. Defaults to 1.
            num_brs_weight (int, optional): Weight assigned to the cost of
                additional blocking rules.  Higher weight here will result in a
                 preference for fewer blocking rules. Defaults to 10.
            num_comparison_weight (int, optional): Weight assigned to the cost of
                larger numbers of comparisons, which happens when more of the blocking
                rules are close to the max_comparisons_per_rule.  A higher
                 weight here prefers sets of rules which generate lower total
                comparisons. Defaults to 10.
            return_as_df (bool, optional): If false, return just the recommendation.
                If true, return a dataframe containing details of the weights.
                Defaults to False.
        """

        df_br_below_thres = find_blocking_rules_below_threshold_comparison_count(
            self, max_comparisons_per_rule
        )

        blocking_rule_suggestions = suggest_blocking_rules(
            df_br_below_thres,
            min_freedom=min_freedom,
            num_runs=num_runs,
            num_equi_join_weight=num_equi_join_weight,
            field_freedom_weight=field_freedom_weight,
            num_brs_weight=num_brs_weight,
            num_comparison_weight=num_comparison_weight,
        )

        if return_as_df:
            return blocking_rule_suggestions
        else:
            if blocking_rule_suggestions is None or len(blocking_rule_suggestions) == 0:
                logger.warning("No set of blocking rules found within constraints")
                return None
            else:
                suggestion_str = blocking_rule_suggestions[
                    "suggested_EM_training_statements"
                ].iloc[0]
                msg = "The following EM training strategy was detected:\n"
                msg = f"{msg}{suggestion_str}"
                logger.info(msg)
                suggestion = blocking_rule_suggestions[
                    "suggested_blocking_rules_as_splink_brs"
                ].iloc[0]
                return suggestion<|MERGE_RESOLUTION|>--- conflicted
+++ resolved
@@ -544,7 +544,6 @@
             input_columns=self._input_tables_dict,
         )
         InvalidColumnsLogger(cleaned_settings).construct_output_logs(validate_settings)
-<<<<<<< HEAD
 
     def _instantiate_comparison_levels(self, settings_dict):
         """
@@ -564,8 +563,6 @@
                         comparison_levels[idx_cl] = level.get_comparison_level(dialect)
             elif isinstance(comparison, ComparisonCreator):
                 comparisons[idx_c] = comparison.get_comparison(dialect)
-=======
->>>>>>> f1288719
 
     def _initialise_df_concat(self, materialise=False):
         cache = self._intermediate_table_cache
