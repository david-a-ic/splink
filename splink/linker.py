--- conflicted
+++ resolved
@@ -643,8 +643,6 @@
         """
 
         raise NotImplementedError(f"register_table not implemented for {type(self)}")
-<<<<<<< HEAD
-=======
 
     def _table_registration(self, input, table_name):
         """
@@ -669,7 +667,6 @@
         raise NotImplementedError(
             f"_table_registration not implemented for {type(self)}"
         )
->>>>>>> ff31f1cd
 
     def query_sql(self, sql, output_type="pandas"):
         """
