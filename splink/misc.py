--- conflicted
+++ resolved
@@ -1,12 +1,9 @@
-<<<<<<< HEAD
 import itertools
-=======
 import random
 import string
 from math import log2, inf
 from typing import Iterable
 import numpy as np
->>>>>>> 013bc8c5
 import json
 from math import inf, log2
 from string import ascii_lowercase
