<<<<<<< HEAD
from __future__ import annotations

import logging
import math
import os
import re
from itertools import compress

import pandas as pd
import sqlglot
from pyspark.sql.dataframe import DataFrame as spark_df
from pyspark.sql.types import DoubleType, StringType
from pyspark.sql.utils import AnalysisException

from ..databricks.enable_splink import enable_splink
from ..input_column import InputColumn
from ..linker import Linker
from ..logging_messages import execute_sql_logging_message_info, log_sql
from ..misc import ensure_is_list, major_minor_version_greater_equal_than
from ..splink_dataframe import SplinkDataFrame
from ..term_frequencies import colname_to_tf_tablename
from .custom_spark_dialect import Dialect

logger = logging.getLogger(__name__)

Dialect["customspark"]


class SparkDataframe(SplinkDataFrame):
    linker: SparkLinker

    @property
    def columns(self) -> list[InputColumn]:
        sql = f"select * from {self.physical_name} limit 1"
        spark_df = self.linker.spark.sql(sql)

        col_strings = list(spark_df.columns)
        return [InputColumn(c, sql_dialect="spark") for c in col_strings]

    def validate(self):
        pass

    def as_record_dict(self, limit=None):
        sql = f"select * from {self.physical_name}"
        if limit:
            sql += f" limit {limit}"

        return self.linker.spark.sql(sql).toPandas().to_dict(orient="records")

    def _drop_table_from_database(self, force_non_splink_table=False):

        # Spark, in general, does not persist its results to disk
        # There is a whitelist of dataframes to either perist() or checkpoint()
        # But there's no real need to clean these up, so we'll just do nothing
        pass

    def as_pandas_dataframe(self, limit=None):
        sql = f"select * from {self.physical_name}"
        if limit:
            sql += f" limit {limit}"

        return self.linker.spark.sql(sql).toPandas()

    def as_spark_dataframe(self):
        return self.linker.spark.table(self.physical_name)


class SparkLinker(Linker):
    def __init__(
        self,
        input_table_or_tables,
        settings_dict=None,
        break_lineage_method=None,
        set_up_basic_logging=True,
        input_table_aliases: str | list = None,
        spark=None,
        catalog=None,
        database=None,
        repartition_after_blocking=False,
        num_partitions_on_repartition=None,
    ):
        """Initialise the linker object, which manages the data linkage process and
                holds the data linkage model.

        Args:
            input_table_or_tables: Input data into the linkage model.  Either a
                single table or a list of tables.  Tables can be provided either as
                a Spark DataFrame, or as the name of the table as a string, as
                registered in the Spark catalog
            settings_dict (dict, optional): A Splink settings dictionary. If not
                provided when the object is created, can later be added using
                `linker.load_settings()` Defaults to None.
            break_lineage_method (str, optional): Method to use to cache intermediate
                results.  Can be "checkpoint", "persist", "parquet", "delta_lake_files",
                "delta_lake_table". Defaults to "parquet".
            set_up_basic_logging (bool, optional): If true, sets ups up basic logging
                so that Splink sends messages at INFO level to stdout. Defaults to True.
            input_table_aliases (Union[str, list], optional): Labels assigned to
                input tables in Splink outputs.  If the names of the tables in the
                input database are long or unspecific, this argument can be used
                to attach more easily readable/interpretable names. Defaults to None.
            spark: The SparkSession. Required only if `input_table_or_tables` are
                provided as string - otherwise will be inferred from the provided
                Spark Dataframes.
            repartition_after_blocking (bool, optional): In some cases, especially when
                the comparisons are very computationally intensive, performance may be
                improved by repartitioning after blocking to distribute the workload of
                computing the comparison vectors more evenly and reduce the number of
                tasks. Defaults to False.
            num_partitions_on_repartition (int, optional): When saving out intermediate
                results, how many partitions to use?  This should be set so that
                partitions are roughly 100Mb. Defaults to 100.

        """

        self._sql_dialect_ = "spark"

        self.break_lineage_method = break_lineage_method

        self.repartition_after_blocking = repartition_after_blocking

        input_tables = ensure_is_list(input_table_or_tables)

        input_aliases = self._ensure_aliases_populated_and_is_list(
            input_table_or_tables, input_table_aliases
        )

        self._get_spark_from_input_tables_if_not_provided(spark, input_tables)

        if num_partitions_on_repartition is None:
            parallelism_value = 200
            try:
                parallelism_value = self.spark.conf.get("spark.default.parallelism")
                parallelism_value = int(parallelism_value)
            except Exception:
                pass

            # Prefer spark.sql.shuffle.partitions if set
            try:
                parallelism_value = self.spark.conf.get("spark.sql.shuffle.partitions")
                parallelism_value = int(parallelism_value)
            except Exception:
                pass

            self.num_partitions_on_repartition = math.ceil(parallelism_value / 2)
        else:
            self.num_partitions_on_repartition = num_partitions_on_repartition

        self._set_catalog_and_database_if_not_provided(catalog, database)

        self._drop_splink_cached_tables()

        homogenised_tables = []
        homogenised_aliases = []

        for i, (table, alias) in enumerate(zip(input_tables, input_aliases)):
            if type(alias).__name__ == "DataFrame":
                alias = f"__splink__input_table_{i}"

            if type(table).__name__ == "DataFrame":
                self.register_table(table, alias)
                table = alias

            homogenised_tables.append(table)
            homogenised_aliases.append(alias)

        super().__init__(
            homogenised_tables,
            settings_dict,
            set_up_basic_logging,
            input_table_aliases=homogenised_aliases,
        )

        self.in_databricks = "DATABRICKS_RUNTIME_VERSION" in os.environ
        if self.in_databricks:
            enable_splink(spark)

        self._set_default_break_lineage_method()

        self._register_udfs_from_jar()

    def _get_spark_from_input_tables_if_not_provided(self, spark, input_tables):
        self.spark = spark
        if spark is None:
            # Ensure at least one of the input dataframes is a spark df
            spark_inputs = [isinstance(d, spark_df) for d in input_tables]
            if any(spark_inputs):
                for t in list(compress(input_tables, spark_inputs)):
                    # t.sparkSession can be used only from spark 3.3.0 onwards
                    self.spark = t.sql_ctx.sparkSession
                    break

        if self.spark is None:
            raise ValueError(
                "If input_table_or_tables are strings or pandas dataframes rather than "
                "Spark dataframes, you must pass in the spark session using the spark="
                " argument when you initialise the linker."
            )

    def _set_catalog_and_database_if_not_provided(self, catalog, database):
        # spark.catalog.currentCatalog() is not available in versions of spark before
        # 3.4.0. In Spark versions less that 3.4.0 we will require explicit catalog
        # setting, but will revert to default in Spark versions greater than 3.4.0
        threshold = "3.4.0"
        self.catalog = catalog
        if (
            major_minor_version_greater_equal_than(self.spark.version, threshold)
            and not self.catalog
        ):
            # set the catalog and database of where to write output tables
            self.catalog = (
                catalog if catalog is not None else self.spark.catalog.currentCatalog()
            )
        self.database = (
            database if database is not None else self.spark.catalog.currentDatabase()
        )

        # this defines the catalog.database location where splink's data outputs will
        # be stored. The filter will remove none, so if catalog is not provided and
        # spark version is < 3.3.0 we will use the default catalog.
        self.splink_data_store = ".".join(
            filter(lambda x: x, [self.catalog, self.database])
        )

    def _drop_splink_cached_tables(self):
        # Clean up Splink cache that may exist from any previous splink session

        # if we use spark.sql("USE DATABASE db") commands we change the default. This
        # approach prevents side effects.
        splink_tables = self.spark.sql(
            f"show tables from {self.splink_data_store} like '__splink__*'"
        )
        temp_tables = splink_tables.filter("isTemporary").collect()
        drop_tables = list(
            map(lambda x: x.tableName, filter(lambda x: x.isTemporary, temp_tables))
        )
        # drop old temp tables
        # specifying a catalog and database doesn't work for temp tables.
        for x in drop_tables:
            self.spark.sql(f"drop table {x}")

    def _set_default_break_lineage_method(self):
        # check to see if running in databricks and use delta lake tables
        # as break lineage method if nothing else specified.

        if self.in_databricks and not self.break_lineage_method:
            self.break_lineage_method = "delta_lake_table"
            logger.info(
                "Intermediate results will be written as Delta Lake tables at "
                f"{self.splink_data_store}."
            )

        # set non-databricks environment default method as parquest in case nothing else
        # specified.
        elif not self.break_lineage_method:
            self.break_lineage_method = "parquet"

    def _register_udfs_from_jar(self):
        # register udf functions
        # will for loop through this list to register UDFs.
        # List is a tuple of structure (UDF Name, class path, spark return type)
        udfs_register = [
            (
                "jaro_winkler",
                "uk.gov.moj.dash.linkage.JaroWinklerSimilarity",
                DoubleType(),
            ),
            ("jaccard", "uk.gov.moj.dash.linkage.JaccardSimilarity", DoubleType()),
            ("cosine_distance", "uk.gov.moj.dash.linkage.CosineDistance", DoubleType()),
            ("Dmetaphone", "uk.gov.moj.dash.linkage.DoubleMetaphone", StringType()),
            (
                "DmetaphoneAlt",
                "uk.gov.moj.dash.linkage.DoubleMetaphoneAlt",
                StringType(),
            ),
            ("QgramTokeniser", "uk.gov.moj.dash.linkage.QgramTokeniser", StringType()),
        ]
        try:
            for udf in udfs_register:
                self.spark.udf.registerJavaFunction(*udf)
        except AnalysisException as e:
            logger.warning(
                "Unable to load custom Spark SQL functions such as jaro_winkler from "
                "the jar that's provided with Splink.\n"
                "You need to ensure the Splink jar is registered.\n"
                "See https://moj-analytical-services.github.io/splink/demos/example_simple_pyspark.html "  # NOQA: E501
                "for an example.\n"
                "You will not be able to use these functions in your linkage.\n"
                "You can find the location of the jar by calling the following function"
                ":\nfrom splink.spark.jar_location import similarity_jar_location"
                "\n\nFull error:\n"
                f"{e}"
            )

    def _table_to_splink_dataframe(self, templated_name, physical_name):
        return SparkDataframe(templated_name, physical_name, self)

    def _repartition_if_needed(self, spark_df, templated_name):
        # Repartitioning has two effects:
        # 1. When we persist out results to disk, it results in a predictable
        #    number of output files.  Some splink operations result in a very large
        #    number of output files, so this reduces the number of files and therefore
        #    avoids slow reads and writes
        # 2. When we repartition, it results in a more evenly distributed workload
        #    across the cluster, which is useful for large datasets.

        names_to_repartition = [
            r"__splink__df_comparison_vectors",
            r"__splink__df_blocked",
            r"__splink__df_neighbours",
            r"__splink__df_representatives",
            r"__splink__df_concat_with_tf_sample",
            r"__splink__df_concat_with_tf",
            r"__splink__df_predict",
        ]

        num_partitions = self.num_partitions_on_repartition

        if re.fullmatch(r"__splink__df_predict", templated_name):
            num_partitions = math.ceil(self.num_partitions_on_repartition)

        if re.fullmatch(r"__splink__df_representatives", templated_name):
            num_partitions = math.ceil(self.num_partitions_on_repartition / 6)

        if re.fullmatch(r"__splink__df_neighbours", templated_name):
            num_partitions = math.ceil(self.num_partitions_on_repartition / 4)

        if re.fullmatch(r"__splink__df_concat_with_tf_sample", templated_name):
            num_partitions = math.ceil(self.num_partitions_on_repartition / 4)

        if re.fullmatch(r"__splink__df_concat_with_tf", templated_name):
            num_partitions = math.ceil(self.num_partitions_on_repartition / 4)

        if re.fullmatch(r"|".join(names_to_repartition), templated_name):
            spark_df = spark_df.repartition(num_partitions)

        return spark_df

    def _get_checkpoint_dir_path(self, spark_df):
        # https://github.com/apache/spark/blob/301a13963808d1ad44be5cacf0a20f65b853d5a2/python/pyspark/context.py#L1323 # noqa E501
        # getCheckpointDir method exists only in Spark 3.1+, use implementation
        # from above link
        if not self.spark._jsc.sc().getCheckpointDir().isEmpty():
            return self.spark._jsc.sc().getCheckpointDir().get()
        else:
            # Raise checkpointing error
            spark_df.limit(1).checkpoint()

    def _break_lineage_and_repartition(self, spark_df, templated_name, physical_name):
        spark_df = self._repartition_if_needed(spark_df, templated_name)

        regex_to_persist = [
            r"__splink__df_comparison_vectors",
            r"__splink__df_concat_with_tf",
            r"__splink__df_predict",
            r"__splink__df_tf_.+",
            r"__splink__df_representatives.+",
            r"__splink__df_neighbours",
            r"__splink__df_connected_components_df",
        ]

        if re.fullmatch(r"|".join(regex_to_persist), templated_name):
            if self.break_lineage_method == "persist":
                spark_df = spark_df.persist()
                logger.debug(f"persisted {templated_name}")
            elif self.break_lineage_method == "checkpoint":
                spark_df = spark_df.checkpoint()
                logger.debug(f"Checkpointed {templated_name}")
            elif self.break_lineage_method == "parquet":
                checkpoint_dir = self._get_checkpoint_dir_path(spark_df)
                write_path = os.path.join(checkpoint_dir, physical_name)
                spark_df.write.mode("overwrite").parquet(write_path)
                spark_df = self.spark.read.parquet(write_path)
                logger.debug(f"Wrote {templated_name} to parquet")
            elif self.break_lineage_method == "delta_lake_files":
                checkpoint_dir = self._get_checkpoint_dir_path(spark_df)
                write_path = os.path.join(checkpoint_dir, physical_name)
                spark_df.write.mode("overwrite").format("delta").save()
                spark_df = self.spark.read.format("delta").load(write_path)
                logger.debug(f"Wrote {templated_name} to Delta files at {write_path}")
            elif self.break_lineage_method == "delta_lake_table":
                write_path = f"{self.splink_data_store}.{physical_name}"
                spark_df.write.mode("overwrite").saveAsTable(write_path)
                spark_df = self.spark.table(write_path)
                logger.debug(
                    f"Wrote {templated_name} to Delta Table at "
                    f"{self.splink_data_store}.{physical_name}"
                )
            else:
                raise ValueError(
                    f"Unknown break_lineage_method: {self.break_lineage_method}"
                )
        return spark_df

    def _execute_sql_against_backend(self, sql, templated_name, physical_name):
        sql = sqlglot.transpile(sql, read="spark", write="customspark", pretty=True)[0]

        logger.debug(execute_sql_logging_message_info(templated_name, physical_name))
        logger.log(5, log_sql(sql))
        spark_df = self.spark.sql(sql)

        spark_df = self._break_lineage_and_repartition(
            spark_df, templated_name, physical_name
        )

        # After blocking, want to repartition
        # if templated
        spark_df.createOrReplaceTempView(physical_name)

        output_df = self._table_to_splink_dataframe(templated_name, physical_name)
        return output_df

    @property
    def _infinity_expression(self):
        return "'infinity'"

    def register_table(self, input, table_name, overwrite=False):
        """
        Register a table to your backend database, to be used in one of the
        splink methods, or simply to allow querying.

        Tables can be of type: dictionary, record level dictionary,
        pandas dataframe, pyarrow table and in the spark case, a spark df.

        Examples:
            >>> test_dict = {"a": [666,777,888],"b": [4,5,6]}
            >>> linker.register_table(test_dict, "test_dict")
            >>> linker.query_sql("select * from test_dict")

        Args:
            input: The data you wish to register. This can be either a dictionary,
                pandas dataframe, pyarrow table or a spark dataframe.
            table_name (str): The name you wish to assign to the table.
            overwrite (bool): Overwrite the table in the underlying database if it
                exists

        Returns:
            SplinkDataFrame: An abstraction representing the table created by the sql
                pipeline
        """

        # If the user has provided a table name, return it as a SplinkDataframe
        if isinstance(input, str):
            return self._table_to_splink_dataframe(table_name, input)

        # Check if table name is already in use
        exists = self._table_exists_in_database(table_name)
        if exists:
            if not overwrite:
                raise ValueError(
                    f"Table '{table_name}' already exists in database. "
                    "Please use the 'overwrite' argument if you wish to overwrite"
                )

        if isinstance(input, dict):
            input = pd.DataFrame(input)
            input = self.spark.createDataFrame(input)
        elif isinstance(input, list):
            input = pd.DataFrame.from_records(input)
            input = self.spark.createDataFrame(input)
        elif isinstance(input, pd.DataFrame):
            input = self.spark.createDataFrame(input)

        input.createOrReplaceTempView(table_name)
        return self._table_to_splink_dataframe(table_name, table_name)

    def _random_sample_sql(self, proportion, sample_size):
        if proportion == 1.0:
            return ""
        percent = proportion * 100
        return f" TABLESAMPLE ({percent} PERCENT) "

    def _table_exists_in_database(self, table_name):
        query_result = self.spark.sql(
            f"show tables from {self.splink_data_store} like '{table_name}'"
        ).collect()
        if len(query_result) > 1:
            # this clause accounts for temp tables which can have the same name as
            # persistent table without issue
            if (
                len({x.tableName for x in query_result}) == 1
            ) and (  # table names are the same
                len({x.isTemporary for x in query_result}) == 2
            ):  # isTemporary is boolean
                return True
            else:
                raise ValueError(
                    f"Table name {table_name} not unique. Does it contain a wild card?"
                )
        elif len(query_result) == 1:
            return True
        elif len(query_result) == 0:
            return False

    def register_tf_table(self, df, col_name, overwrite=False):
        self.register_table(df, colname_to_tf_tablename(col_name), overwrite)
=======
import warnings

from ..exceptions import SplinkDeprecated
from .linker import SparkDataframe, SparkLinker  # noqa: F401

warnings.warn(
    "Importing directly from `splink.spark.spark_linker` "
    "is deprecated and will be removed in Splink v4. "
    "Please import from `splink.spark.linker` going forward.",
    SplinkDeprecated,
    stacklevel=2,
)
>>>>>>> ee552dcc
<|MERGE_RESOLUTION|>--- conflicted
+++ resolved
@@ -1,501 +1,3 @@
-<<<<<<< HEAD
-from __future__ import annotations
-
-import logging
-import math
-import os
-import re
-from itertools import compress
-
-import pandas as pd
-import sqlglot
-from pyspark.sql.dataframe import DataFrame as spark_df
-from pyspark.sql.types import DoubleType, StringType
-from pyspark.sql.utils import AnalysisException
-
-from ..databricks.enable_splink import enable_splink
-from ..input_column import InputColumn
-from ..linker import Linker
-from ..logging_messages import execute_sql_logging_message_info, log_sql
-from ..misc import ensure_is_list, major_minor_version_greater_equal_than
-from ..splink_dataframe import SplinkDataFrame
-from ..term_frequencies import colname_to_tf_tablename
-from .custom_spark_dialect import Dialect
-
-logger = logging.getLogger(__name__)
-
-Dialect["customspark"]
-
-
-class SparkDataframe(SplinkDataFrame):
-    linker: SparkLinker
-
-    @property
-    def columns(self) -> list[InputColumn]:
-        sql = f"select * from {self.physical_name} limit 1"
-        spark_df = self.linker.spark.sql(sql)
-
-        col_strings = list(spark_df.columns)
-        return [InputColumn(c, sql_dialect="spark") for c in col_strings]
-
-    def validate(self):
-        pass
-
-    def as_record_dict(self, limit=None):
-        sql = f"select * from {self.physical_name}"
-        if limit:
-            sql += f" limit {limit}"
-
-        return self.linker.spark.sql(sql).toPandas().to_dict(orient="records")
-
-    def _drop_table_from_database(self, force_non_splink_table=False):
-
-        # Spark, in general, does not persist its results to disk
-        # There is a whitelist of dataframes to either perist() or checkpoint()
-        # But there's no real need to clean these up, so we'll just do nothing
-        pass
-
-    def as_pandas_dataframe(self, limit=None):
-        sql = f"select * from {self.physical_name}"
-        if limit:
-            sql += f" limit {limit}"
-
-        return self.linker.spark.sql(sql).toPandas()
-
-    def as_spark_dataframe(self):
-        return self.linker.spark.table(self.physical_name)
-
-
-class SparkLinker(Linker):
-    def __init__(
-        self,
-        input_table_or_tables,
-        settings_dict=None,
-        break_lineage_method=None,
-        set_up_basic_logging=True,
-        input_table_aliases: str | list = None,
-        spark=None,
-        catalog=None,
-        database=None,
-        repartition_after_blocking=False,
-        num_partitions_on_repartition=None,
-    ):
-        """Initialise the linker object, which manages the data linkage process and
-                holds the data linkage model.
-
-        Args:
-            input_table_or_tables: Input data into the linkage model.  Either a
-                single table or a list of tables.  Tables can be provided either as
-                a Spark DataFrame, or as the name of the table as a string, as
-                registered in the Spark catalog
-            settings_dict (dict, optional): A Splink settings dictionary. If not
-                provided when the object is created, can later be added using
-                `linker.load_settings()` Defaults to None.
-            break_lineage_method (str, optional): Method to use to cache intermediate
-                results.  Can be "checkpoint", "persist", "parquet", "delta_lake_files",
-                "delta_lake_table". Defaults to "parquet".
-            set_up_basic_logging (bool, optional): If true, sets ups up basic logging
-                so that Splink sends messages at INFO level to stdout. Defaults to True.
-            input_table_aliases (Union[str, list], optional): Labels assigned to
-                input tables in Splink outputs.  If the names of the tables in the
-                input database are long or unspecific, this argument can be used
-                to attach more easily readable/interpretable names. Defaults to None.
-            spark: The SparkSession. Required only if `input_table_or_tables` are
-                provided as string - otherwise will be inferred from the provided
-                Spark Dataframes.
-            repartition_after_blocking (bool, optional): In some cases, especially when
-                the comparisons are very computationally intensive, performance may be
-                improved by repartitioning after blocking to distribute the workload of
-                computing the comparison vectors more evenly and reduce the number of
-                tasks. Defaults to False.
-            num_partitions_on_repartition (int, optional): When saving out intermediate
-                results, how many partitions to use?  This should be set so that
-                partitions are roughly 100Mb. Defaults to 100.
-
-        """
-
-        self._sql_dialect_ = "spark"
-
-        self.break_lineage_method = break_lineage_method
-
-        self.repartition_after_blocking = repartition_after_blocking
-
-        input_tables = ensure_is_list(input_table_or_tables)
-
-        input_aliases = self._ensure_aliases_populated_and_is_list(
-            input_table_or_tables, input_table_aliases
-        )
-
-        self._get_spark_from_input_tables_if_not_provided(spark, input_tables)
-
-        if num_partitions_on_repartition is None:
-            parallelism_value = 200
-            try:
-                parallelism_value = self.spark.conf.get("spark.default.parallelism")
-                parallelism_value = int(parallelism_value)
-            except Exception:
-                pass
-
-            # Prefer spark.sql.shuffle.partitions if set
-            try:
-                parallelism_value = self.spark.conf.get("spark.sql.shuffle.partitions")
-                parallelism_value = int(parallelism_value)
-            except Exception:
-                pass
-
-            self.num_partitions_on_repartition = math.ceil(parallelism_value / 2)
-        else:
-            self.num_partitions_on_repartition = num_partitions_on_repartition
-
-        self._set_catalog_and_database_if_not_provided(catalog, database)
-
-        self._drop_splink_cached_tables()
-
-        homogenised_tables = []
-        homogenised_aliases = []
-
-        for i, (table, alias) in enumerate(zip(input_tables, input_aliases)):
-            if type(alias).__name__ == "DataFrame":
-                alias = f"__splink__input_table_{i}"
-
-            if type(table).__name__ == "DataFrame":
-                self.register_table(table, alias)
-                table = alias
-
-            homogenised_tables.append(table)
-            homogenised_aliases.append(alias)
-
-        super().__init__(
-            homogenised_tables,
-            settings_dict,
-            set_up_basic_logging,
-            input_table_aliases=homogenised_aliases,
-        )
-
-        self.in_databricks = "DATABRICKS_RUNTIME_VERSION" in os.environ
-        if self.in_databricks:
-            enable_splink(spark)
-
-        self._set_default_break_lineage_method()
-
-        self._register_udfs_from_jar()
-
-    def _get_spark_from_input_tables_if_not_provided(self, spark, input_tables):
-        self.spark = spark
-        if spark is None:
-            # Ensure at least one of the input dataframes is a spark df
-            spark_inputs = [isinstance(d, spark_df) for d in input_tables]
-            if any(spark_inputs):
-                for t in list(compress(input_tables, spark_inputs)):
-                    # t.sparkSession can be used only from spark 3.3.0 onwards
-                    self.spark = t.sql_ctx.sparkSession
-                    break
-
-        if self.spark is None:
-            raise ValueError(
-                "If input_table_or_tables are strings or pandas dataframes rather than "
-                "Spark dataframes, you must pass in the spark session using the spark="
-                " argument when you initialise the linker."
-            )
-
-    def _set_catalog_and_database_if_not_provided(self, catalog, database):
-        # spark.catalog.currentCatalog() is not available in versions of spark before
-        # 3.4.0. In Spark versions less that 3.4.0 we will require explicit catalog
-        # setting, but will revert to default in Spark versions greater than 3.4.0
-        threshold = "3.4.0"
-        self.catalog = catalog
-        if (
-            major_minor_version_greater_equal_than(self.spark.version, threshold)
-            and not self.catalog
-        ):
-            # set the catalog and database of where to write output tables
-            self.catalog = (
-                catalog if catalog is not None else self.spark.catalog.currentCatalog()
-            )
-        self.database = (
-            database if database is not None else self.spark.catalog.currentDatabase()
-        )
-
-        # this defines the catalog.database location where splink's data outputs will
-        # be stored. The filter will remove none, so if catalog is not provided and
-        # spark version is < 3.3.0 we will use the default catalog.
-        self.splink_data_store = ".".join(
-            filter(lambda x: x, [self.catalog, self.database])
-        )
-
-    def _drop_splink_cached_tables(self):
-        # Clean up Splink cache that may exist from any previous splink session
-
-        # if we use spark.sql("USE DATABASE db") commands we change the default. This
-        # approach prevents side effects.
-        splink_tables = self.spark.sql(
-            f"show tables from {self.splink_data_store} like '__splink__*'"
-        )
-        temp_tables = splink_tables.filter("isTemporary").collect()
-        drop_tables = list(
-            map(lambda x: x.tableName, filter(lambda x: x.isTemporary, temp_tables))
-        )
-        # drop old temp tables
-        # specifying a catalog and database doesn't work for temp tables.
-        for x in drop_tables:
-            self.spark.sql(f"drop table {x}")
-
-    def _set_default_break_lineage_method(self):
-        # check to see if running in databricks and use delta lake tables
-        # as break lineage method if nothing else specified.
-
-        if self.in_databricks and not self.break_lineage_method:
-            self.break_lineage_method = "delta_lake_table"
-            logger.info(
-                "Intermediate results will be written as Delta Lake tables at "
-                f"{self.splink_data_store}."
-            )
-
-        # set non-databricks environment default method as parquest in case nothing else
-        # specified.
-        elif not self.break_lineage_method:
-            self.break_lineage_method = "parquet"
-
-    def _register_udfs_from_jar(self):
-        # register udf functions
-        # will for loop through this list to register UDFs.
-        # List is a tuple of structure (UDF Name, class path, spark return type)
-        udfs_register = [
-            (
-                "jaro_winkler",
-                "uk.gov.moj.dash.linkage.JaroWinklerSimilarity",
-                DoubleType(),
-            ),
-            ("jaccard", "uk.gov.moj.dash.linkage.JaccardSimilarity", DoubleType()),
-            ("cosine_distance", "uk.gov.moj.dash.linkage.CosineDistance", DoubleType()),
-            ("Dmetaphone", "uk.gov.moj.dash.linkage.DoubleMetaphone", StringType()),
-            (
-                "DmetaphoneAlt",
-                "uk.gov.moj.dash.linkage.DoubleMetaphoneAlt",
-                StringType(),
-            ),
-            ("QgramTokeniser", "uk.gov.moj.dash.linkage.QgramTokeniser", StringType()),
-        ]
-        try:
-            for udf in udfs_register:
-                self.spark.udf.registerJavaFunction(*udf)
-        except AnalysisException as e:
-            logger.warning(
-                "Unable to load custom Spark SQL functions such as jaro_winkler from "
-                "the jar that's provided with Splink.\n"
-                "You need to ensure the Splink jar is registered.\n"
-                "See https://moj-analytical-services.github.io/splink/demos/example_simple_pyspark.html "  # NOQA: E501
-                "for an example.\n"
-                "You will not be able to use these functions in your linkage.\n"
-                "You can find the location of the jar by calling the following function"
-                ":\nfrom splink.spark.jar_location import similarity_jar_location"
-                "\n\nFull error:\n"
-                f"{e}"
-            )
-
-    def _table_to_splink_dataframe(self, templated_name, physical_name):
-        return SparkDataframe(templated_name, physical_name, self)
-
-    def _repartition_if_needed(self, spark_df, templated_name):
-        # Repartitioning has two effects:
-        # 1. When we persist out results to disk, it results in a predictable
-        #    number of output files.  Some splink operations result in a very large
-        #    number of output files, so this reduces the number of files and therefore
-        #    avoids slow reads and writes
-        # 2. When we repartition, it results in a more evenly distributed workload
-        #    across the cluster, which is useful for large datasets.
-
-        names_to_repartition = [
-            r"__splink__df_comparison_vectors",
-            r"__splink__df_blocked",
-            r"__splink__df_neighbours",
-            r"__splink__df_representatives",
-            r"__splink__df_concat_with_tf_sample",
-            r"__splink__df_concat_with_tf",
-            r"__splink__df_predict",
-        ]
-
-        num_partitions = self.num_partitions_on_repartition
-
-        if re.fullmatch(r"__splink__df_predict", templated_name):
-            num_partitions = math.ceil(self.num_partitions_on_repartition)
-
-        if re.fullmatch(r"__splink__df_representatives", templated_name):
-            num_partitions = math.ceil(self.num_partitions_on_repartition / 6)
-
-        if re.fullmatch(r"__splink__df_neighbours", templated_name):
-            num_partitions = math.ceil(self.num_partitions_on_repartition / 4)
-
-        if re.fullmatch(r"__splink__df_concat_with_tf_sample", templated_name):
-            num_partitions = math.ceil(self.num_partitions_on_repartition / 4)
-
-        if re.fullmatch(r"__splink__df_concat_with_tf", templated_name):
-            num_partitions = math.ceil(self.num_partitions_on_repartition / 4)
-
-        if re.fullmatch(r"|".join(names_to_repartition), templated_name):
-            spark_df = spark_df.repartition(num_partitions)
-
-        return spark_df
-
-    def _get_checkpoint_dir_path(self, spark_df):
-        # https://github.com/apache/spark/blob/301a13963808d1ad44be5cacf0a20f65b853d5a2/python/pyspark/context.py#L1323 # noqa E501
-        # getCheckpointDir method exists only in Spark 3.1+, use implementation
-        # from above link
-        if not self.spark._jsc.sc().getCheckpointDir().isEmpty():
-            return self.spark._jsc.sc().getCheckpointDir().get()
-        else:
-            # Raise checkpointing error
-            spark_df.limit(1).checkpoint()
-
-    def _break_lineage_and_repartition(self, spark_df, templated_name, physical_name):
-        spark_df = self._repartition_if_needed(spark_df, templated_name)
-
-        regex_to_persist = [
-            r"__splink__df_comparison_vectors",
-            r"__splink__df_concat_with_tf",
-            r"__splink__df_predict",
-            r"__splink__df_tf_.+",
-            r"__splink__df_representatives.+",
-            r"__splink__df_neighbours",
-            r"__splink__df_connected_components_df",
-        ]
-
-        if re.fullmatch(r"|".join(regex_to_persist), templated_name):
-            if self.break_lineage_method == "persist":
-                spark_df = spark_df.persist()
-                logger.debug(f"persisted {templated_name}")
-            elif self.break_lineage_method == "checkpoint":
-                spark_df = spark_df.checkpoint()
-                logger.debug(f"Checkpointed {templated_name}")
-            elif self.break_lineage_method == "parquet":
-                checkpoint_dir = self._get_checkpoint_dir_path(spark_df)
-                write_path = os.path.join(checkpoint_dir, physical_name)
-                spark_df.write.mode("overwrite").parquet(write_path)
-                spark_df = self.spark.read.parquet(write_path)
-                logger.debug(f"Wrote {templated_name} to parquet")
-            elif self.break_lineage_method == "delta_lake_files":
-                checkpoint_dir = self._get_checkpoint_dir_path(spark_df)
-                write_path = os.path.join(checkpoint_dir, physical_name)
-                spark_df.write.mode("overwrite").format("delta").save()
-                spark_df = self.spark.read.format("delta").load(write_path)
-                logger.debug(f"Wrote {templated_name} to Delta files at {write_path}")
-            elif self.break_lineage_method == "delta_lake_table":
-                write_path = f"{self.splink_data_store}.{physical_name}"
-                spark_df.write.mode("overwrite").saveAsTable(write_path)
-                spark_df = self.spark.table(write_path)
-                logger.debug(
-                    f"Wrote {templated_name} to Delta Table at "
-                    f"{self.splink_data_store}.{physical_name}"
-                )
-            else:
-                raise ValueError(
-                    f"Unknown break_lineage_method: {self.break_lineage_method}"
-                )
-        return spark_df
-
-    def _execute_sql_against_backend(self, sql, templated_name, physical_name):
-        sql = sqlglot.transpile(sql, read="spark", write="customspark", pretty=True)[0]
-
-        logger.debug(execute_sql_logging_message_info(templated_name, physical_name))
-        logger.log(5, log_sql(sql))
-        spark_df = self.spark.sql(sql)
-
-        spark_df = self._break_lineage_and_repartition(
-            spark_df, templated_name, physical_name
-        )
-
-        # After blocking, want to repartition
-        # if templated
-        spark_df.createOrReplaceTempView(physical_name)
-
-        output_df = self._table_to_splink_dataframe(templated_name, physical_name)
-        return output_df
-
-    @property
-    def _infinity_expression(self):
-        return "'infinity'"
-
-    def register_table(self, input, table_name, overwrite=False):
-        """
-        Register a table to your backend database, to be used in one of the
-        splink methods, or simply to allow querying.
-
-        Tables can be of type: dictionary, record level dictionary,
-        pandas dataframe, pyarrow table and in the spark case, a spark df.
-
-        Examples:
-            >>> test_dict = {"a": [666,777,888],"b": [4,5,6]}
-            >>> linker.register_table(test_dict, "test_dict")
-            >>> linker.query_sql("select * from test_dict")
-
-        Args:
-            input: The data you wish to register. This can be either a dictionary,
-                pandas dataframe, pyarrow table or a spark dataframe.
-            table_name (str): The name you wish to assign to the table.
-            overwrite (bool): Overwrite the table in the underlying database if it
-                exists
-
-        Returns:
-            SplinkDataFrame: An abstraction representing the table created by the sql
-                pipeline
-        """
-
-        # If the user has provided a table name, return it as a SplinkDataframe
-        if isinstance(input, str):
-            return self._table_to_splink_dataframe(table_name, input)
-
-        # Check if table name is already in use
-        exists = self._table_exists_in_database(table_name)
-        if exists:
-            if not overwrite:
-                raise ValueError(
-                    f"Table '{table_name}' already exists in database. "
-                    "Please use the 'overwrite' argument if you wish to overwrite"
-                )
-
-        if isinstance(input, dict):
-            input = pd.DataFrame(input)
-            input = self.spark.createDataFrame(input)
-        elif isinstance(input, list):
-            input = pd.DataFrame.from_records(input)
-            input = self.spark.createDataFrame(input)
-        elif isinstance(input, pd.DataFrame):
-            input = self.spark.createDataFrame(input)
-
-        input.createOrReplaceTempView(table_name)
-        return self._table_to_splink_dataframe(table_name, table_name)
-
-    def _random_sample_sql(self, proportion, sample_size):
-        if proportion == 1.0:
-            return ""
-        percent = proportion * 100
-        return f" TABLESAMPLE ({percent} PERCENT) "
-
-    def _table_exists_in_database(self, table_name):
-        query_result = self.spark.sql(
-            f"show tables from {self.splink_data_store} like '{table_name}'"
-        ).collect()
-        if len(query_result) > 1:
-            # this clause accounts for temp tables which can have the same name as
-            # persistent table without issue
-            if (
-                len({x.tableName for x in query_result}) == 1
-            ) and (  # table names are the same
-                len({x.isTemporary for x in query_result}) == 2
-            ):  # isTemporary is boolean
-                return True
-            else:
-                raise ValueError(
-                    f"Table name {table_name} not unique. Does it contain a wild card?"
-                )
-        elif len(query_result) == 1:
-            return True
-        elif len(query_result) == 0:
-            return False
-
-    def register_tf_table(self, df, col_name, overwrite=False):
-        self.register_table(df, colname_to_tf_tablename(col_name), overwrite)
-=======
 import warnings
 
 from ..exceptions import SplinkDeprecated
@@ -507,5 +9,4 @@
     "Please import from `splink.spark.linker` going forward.",
     SplinkDeprecated,
     stacklevel=2,
-)
->>>>>>> ee552dcc
+)