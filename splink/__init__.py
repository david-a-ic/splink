<<<<<<< HEAD
__version__ = "3.9.15"
=======
from typing import TYPE_CHECKING

from splink.internals.blocking_rule_library import block_on
from splink.internals.column_expression import ColumnExpression
from splink.internals.datasets import splink_datasets
from splink.internals.linker import Linker
from splink.internals.settings_creator import SettingsCreator

# The following is a workaround for the fact that dependencies of particular backends
# may not be installed, but we don't want this to prevent import
# of the other backends.

# This enables auto-complete to be used to import the various DBAPIs
# and ensures that typing information is retained so e.g. the arguments autocomplete
# without importing them at runtime
if TYPE_CHECKING:
    from splink.internals.duckdb.database_api import DuckDBAPI
    from splink.internals.spark.database_api import SparkAPI


# Use getarr to make the error appear at the point of use
def __getattr__(name):
    try:
        if name == "SparkAPI":
            from splink.internals.spark.database_api import SparkAPI

            return SparkAPI
        elif name == "DuckDBAPI":
            from splink.internals.duckdb.database_api import DuckDBAPI

            return DuckDBAPI
    except ImportError as err:
        if name in ["SparkAPI", "DuckDBAPI"]:
            raise ImportError(
                f"{name} cannot be imported because its dependencies are not "
                "installed. Please `pip install` the required package(s) as "
                "specified in the optional dependencies in pyproject.toml"
            ) from err
    raise AttributeError(f"module 'splink' has no attribute '{name}'") from None


__version__ = "4.0.0"


__all__ = [
    "block_on",
    "ColumnExpression",
    "DuckDBAPI",
    "Linker",
    "SettingsCreator",
    "SparkAPI",
    "splink_datasets",
]
>>>>>>> 0637f626
<|MERGE_RESOLUTION|>--- conflicted
+++ resolved
@@ -1,57 +1,53 @@
-<<<<<<< HEAD
-__version__ = "3.9.15"
-=======
-from typing import TYPE_CHECKING
-
-from splink.internals.blocking_rule_library import block_on
-from splink.internals.column_expression import ColumnExpression
-from splink.internals.datasets import splink_datasets
-from splink.internals.linker import Linker
-from splink.internals.settings_creator import SettingsCreator
-
-# The following is a workaround for the fact that dependencies of particular backends
-# may not be installed, but we don't want this to prevent import
-# of the other backends.
-
-# This enables auto-complete to be used to import the various DBAPIs
-# and ensures that typing information is retained so e.g. the arguments autocomplete
-# without importing them at runtime
-if TYPE_CHECKING:
-    from splink.internals.duckdb.database_api import DuckDBAPI
-    from splink.internals.spark.database_api import SparkAPI
-
-
-# Use getarr to make the error appear at the point of use
-def __getattr__(name):
-    try:
-        if name == "SparkAPI":
-            from splink.internals.spark.database_api import SparkAPI
-
-            return SparkAPI
-        elif name == "DuckDBAPI":
-            from splink.internals.duckdb.database_api import DuckDBAPI
-
-            return DuckDBAPI
-    except ImportError as err:
-        if name in ["SparkAPI", "DuckDBAPI"]:
-            raise ImportError(
-                f"{name} cannot be imported because its dependencies are not "
-                "installed. Please `pip install` the required package(s) as "
-                "specified in the optional dependencies in pyproject.toml"
-            ) from err
-    raise AttributeError(f"module 'splink' has no attribute '{name}'") from None
-
-
-__version__ = "4.0.0"
-
-
-__all__ = [
-    "block_on",
-    "ColumnExpression",
-    "DuckDBAPI",
-    "Linker",
-    "SettingsCreator",
-    "SparkAPI",
-    "splink_datasets",
-]
->>>>>>> 0637f626
+from typing import TYPE_CHECKING
+
+from splink.internals.blocking_rule_library import block_on
+from splink.internals.column_expression import ColumnExpression
+from splink.internals.datasets import splink_datasets
+from splink.internals.linker import Linker
+from splink.internals.settings_creator import SettingsCreator
+
+# The following is a workaround for the fact that dependencies of particular backends
+# may not be installed, but we don't want this to prevent import
+# of the other backends.
+
+# This enables auto-complete to be used to import the various DBAPIs
+# and ensures that typing information is retained so e.g. the arguments autocomplete
+# without importing them at runtime
+if TYPE_CHECKING:
+    from splink.internals.duckdb.database_api import DuckDBAPI
+    from splink.internals.spark.database_api import SparkAPI
+
+
+# Use getarr to make the error appear at the point of use
+def __getattr__(name):
+    try:
+        if name == "SparkAPI":
+            from splink.internals.spark.database_api import SparkAPI
+
+            return SparkAPI
+        elif name == "DuckDBAPI":
+            from splink.internals.duckdb.database_api import DuckDBAPI
+
+            return DuckDBAPI
+    except ImportError as err:
+        if name in ["SparkAPI", "DuckDBAPI"]:
+            raise ImportError(
+                f"{name} cannot be imported because its dependencies are not "
+                "installed. Please `pip install` the required package(s) as "
+                "specified in the optional dependencies in pyproject.toml"
+            ) from err
+    raise AttributeError(f"module 'splink' has no attribute '{name}'") from None
+
+
+__version__ = "4.0.0"
+
+
+__all__ = [
+    "block_on",
+    "ColumnExpression",
+    "DuckDBAPI",
+    "Linker",
+    "SettingsCreator",
+    "SparkAPI",
+    "splink_datasets",
+]