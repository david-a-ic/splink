from __future__ import annotations

from .comparison_level import ComparisonLevel
from .comparison_level_sql import great_circle_distance_km_sql
from .input_column import InputColumn


class NullLevelBase(ComparisonLevel):
    def __init__(self, col_name, valid_string_regex: str = None) -> ComparisonLevel:
        """Represents comparisons level where one or both sides of the comparison
        contains null values so the similarity cannot be evaluated.
        Assumed to have a partial match weight of zero (null effect
        on overall match weight)
        Args:
            col_name (str): Input column name
            valid_string_regex (str): regular expression pattern that if not
                matched will result in column being treated as a null.

        Examples:
            === ":simple-duckdb: DuckDB"
                Simple null comparison level
                ``` python
                import splink.duckdb.comparison_level_library as cll
                cll.null_level("name")
                ```
                Null comparison level including strings that do not match
                a given regex pattern
                ``` python
                import splink.duckdb.comparison_level_library as cll
                cll.null_level("name", valid_string_regex="^[A-Z]{1,7}$")
                ```
            === ":simple-apachespark: Spark"
                Simple null level
                ``` python
                import splink.spark.comparison_level_library as cll
                cll.null_level("name")
                ```
                Null comparison level including strings that do not match
                a given regex pattern
                ``` python
                import splink.spark.comparison_level_library as cll
                cll.null_level("name", valid_string_regex="^[A-Z]{1,7}$")
                ```
            === ":simple-amazonaws: Athena"
                Simple null level
                ``` python
                import splink.athena.comparison_level_library as cll
                cll.null_level("name")
                ```
                Null comparison level including strings that do not match
                a given regex pattern
                ``` python
                import splink.athena.comparison_level_library as cll
                cll.null_level("name", valid_string_regex="^[A-Z]{1,7}$")
                ```
            === ":simple-sqlite: SQLite"
                Simple null level
                ``` python
                import splink.sqlite.comparison_level_library as cll
                cll.null_level("name")
                ```
            === ":simple-postgresql: PostgreSql"
                Simple null level
                ``` python
                import splink.postgres.comparison_level_library as cll
                cll.null_level("name")
                ```
        Returns:
            ComparisonLevel: Comparison level for null entries
        """

        col = InputColumn(col_name, sql_dialect=self._sql_dialect)
        if valid_string_regex:
            col_name_l = self._regex_extract_function(col.name_l(), valid_string_regex)
            col_name_r = self._regex_extract_function(col.name_r(), valid_string_regex)
            sql = f"""{col_name_l} IS NULL OR {col_name_r} IS NULL OR
                      {col_name_l}=='' OR {col_name_r} ==''"""
        else:
            col_name_l, col_name_r = col.name_l(), col.name_r()
            sql = f"{col_name_l} IS NULL OR {col_name_r} IS NULL"

        level_dict = {
            "sql_condition": sql,
            "label_for_charts": "Null",
            "is_null_level": True,
        }
        super().__init__(level_dict, sql_dialect=self._sql_dialect)


class ExactMatchLevelBase(ComparisonLevel):
    def __init__(
        self,
        col_name,
        regex_extract: str = None,
        set_to_lowercase: bool = False,
        m_probability=None,
        term_frequency_adjustments=False,
        include_colname_in_charts_label=False,
        manual_col_name_for_charts_label=None,
    ) -> ComparisonLevel:
        """Represents a comparison level where there is an exact match,

        Args:
            col_name (str): Input column name
            regex_extract (str): Regular expression pattern to evaluate a match on.
            set_to_lowercase (bool): If True, sets all entries to lowercase.
            m_probability (float, optional): Starting value for m probability
                Defaults to None.
            term_frequency_adjustments (bool, optional): If True, apply term frequency
                adjustments to the exact match level. Defaults to False.
            include_colname_in_charts_label (bool, optional): If True, include col_name
                in chart labels (e.g. linker.match_weights_chart())
            manual_col_name_for_charts_label (str, optional): string to include as
                 column name in chart label. Acts as a manual overwrite of the
                 colname when include_colname_in_charts_label is True.
                include_colname_in_charts_label=True
        Examples:
            === ":simple-duckdb: DuckDB"
                Simple Exact match level
                ``` python
                import splink.duckdb.comparison_level_library as cll
                cll.exact_match_level("name")
                ```
                Exact match level with term-frequency adjustments
                ``` python
                import splink.duckdb.comparison_level_library as cll
                cll.exact_match_level("name", term_frequency_adjustments=True)
                ```
                Exact match level on a substring of col_name as
                 determined by a regular expression
                ``` python
                import splink.duckdb.comparison_level_library as cll
                cll.exact_match_level("name", regex_extract="^[A-Z]{1,4}")
                ```
            === ":simple-apachespark: Spark"
                Simple Exact match level
                ``` python
                import splink.spark.comparison_level_library as cll
                cll.exact_match_level("name")
                ```
                Exact match level with term-frequency adjustments
                ``` python
                import splink.spark.comparison_level_library as cll
                cll.exact_match_level("name", term_frequency_adjustments=True)
                ```
                Exact match level on a substring of col_name as
                 determined by a regular expression
                ``` python
                import splink.spark.comparison_level_library as cll
                cll.exact_match_level("name", regex_extract="^[A-Z]{1,4}")
                ```
            === ":simple-amazonaws: Athena"
                Simple Exact match level
                ``` python
                import splink.athena.comparison_level_library as cll
                cll.exact_match_level("name")
                ```
                Exact match level with term-frequency adjustments
                ``` python
                import splink.athena.comparison_level_library as cll
                cll.exact_match_level("name", term_frequency_adjustments=True)
                ```
                Exact match level on a substring of col_name as
                 determined by a regular expression
                ``` python
                import splink.athena.comparison_level_library as cll
                cll.exact_match_level("name", regex_extract="^[A-Z]{1,4}")
                ```
            === ":simple-sqlite: SQLite"
                Simple Exact match level
                ``` python
                import splink.sqlite.comparison_level_library as cll
                cll.exact_match_level("name")
                ```
                Exact match level with term-frequency adjustments
                ``` python
                import splink.sqlite.comparison_level_library as cll
                cll.exact_match_level("name", term_frequency_adjustments=True)
            === ":simple-postgresql: PostgreSql"
                Simple Exact match level
                ``` python
                import splink.postgres.comparison_level_library as cll
                cll.exact_match_level("name")
                ```
                Exact match level with term-frequency adjustments
                ``` python
                import splink.postgres.comparison_level_library as cll
                cll.exact_match_level("name", term_frequency_adjustments=True)
                ```
        """
        col = InputColumn(col_name, sql_dialect=self._sql_dialect)

        if include_colname_in_charts_label:
            label_suffix = f" {col_name}"
        elif manual_col_name_for_charts_label:
            label_suffix = f" {manual_col_name_for_charts_label}"
        else:
            label_suffix = ""

        col_name_l, col_name_r = col.name_l(), col.name_r()

        if set_to_lowercase:
            col_name_l = f"lower({col_name_l})"
            col_name_r = f"lower({col_name_r})"

        if regex_extract:
            col_name_l = self._regex_extract_function(col_name_l, regex_extract)
            col_name_r = self._regex_extract_function(col_name_r, regex_extract)

        sql_cond = f"{col_name_l} = {col_name_r}"
        level_dict = {
            "sql_condition": sql_cond,
            "label_for_charts": f"Exact match{label_suffix}",
        }
        if m_probability:
            level_dict["m_probability"] = m_probability
        if term_frequency_adjustments:
            level_dict["tf_adjustment_column"] = col_name

        super().__init__(level_dict, sql_dialect=self._sql_dialect)


class ElseLevelBase(ComparisonLevel):
    def __init__(
        self,
        m_probability=None,
    ) -> ComparisonLevel:
        """Represents a comparison level for all cases which have not been
        considered by preceding comparison levels,

        Examples:
            === ":simple-duckdb: DuckDB"
                ``` python
                import splink.duckdb.comparison_level_library as cll
                cll.else_level("name")
                ```
            === ":simple-apachespark: Spark"
                ``` python
                import splink.spark.comparison_level_library as cll
                cll.else_level("name")
                ```
            === ":simple-amazonaws: Athena"
                ``` python
                import splink.athena.comparison_level_library as cll
                cll.else_level("name")
                ```
            === ":simple-sqlite: SQLite"
                ``` python
                import splink.sqlite.comparison_level_library as cll
                cll.else_level("name")
            === ":simple-postgresql: PostgreSql"
                ``` python
                import splink.postgres.comparison_level_library as cll
                cll.else_level("name")
                ```
        """
        if isinstance(m_probability, str):
            raise ValueError(
                "You provided a string for the value of m probability when it should "
                "be numeric.  Perhaps you passed a column name.  Note that you do "
                "not need to pass a column name into the else level."
            )
        level_dict = {
            "sql_condition": "ELSE",
            "label_for_charts": "All other comparisons",
        }
        if m_probability:
            level_dict["m_probability"] = m_probability
        super().__init__(level_dict)


class DistanceFunctionLevelBase(ComparisonLevel):
    def __init__(
        self,
        col_name: str,
        distance_function_name: str,
        distance_threshold: int | float,
        regex_extract: str = None,
        set_to_lowercase=False,
        higher_is_more_similar: bool = True,
        include_colname_in_charts_label=False,
        manual_col_name_for_charts_label=None,
        m_probability=None,
    ) -> ComparisonLevel:
        """Represents a comparison level using a user-provided distance function,
        where the similarity

        Args:
            col_name (str): Input column name
            distance_function_name (str): The name of the distance function
            distance_threshold (Union[int, float]): The threshold to use to assess
                similarity
            regex_extract (str): Regular expression pattern to evaluate a match on.
            set_to_lowercase (bool): If True, sets all entries to lowercase.
            higher_is_more_similar (bool): If True, a higher value of the
                distance function indicates a higher similarity (e.g. jaro_winkler).
                If false, a higher value indicates a lower similarity
                (e.g. levenshtein).
            include_colname_in_charts_label (bool, optional): If True, includes
                col_name in charts label.
            manual_col_name_for_charts_label (str, optional): string to include as
                 column name in chart label. Acts as a manual overwrite of the
                 colname when include_colname_in_charts_label is True.
            m_probability (float, optional): Starting value for m probability
                Defaults to None.

        Examples:

            === ":simple-duckdb: DuckDB"
                Apply the `levenshtein` function to a comparison level
                ``` python
                import splink.duckdb.comparison_level_library as cll
                cll.distance_function_level("name",
                                            "levenshtein",
                                            2,
                                            False)
                ```
            === ":simple-apachespark: Spark"
                Apply the `levenshtein` function to a comparison level
                ``` python
                import splink.spark.comparison_level_library as cll
                cll.distance_function_level("name",
                                            "levenshtein",
                                            2,
                                            False)
                ```
            === ":simple-amazonaws: Athena"
                Apply the `levenshtein_distance` function to a comparison level
                ``` python
                import splink.athena.comparison_level_library as cll
                cll.distance_function_level("name",
                                            "levenshtein_distance",
                                            2,
                                            False)
                ```
            === ":simple-sqlite: SQLite"
                Apply the `levenshtein` function to a comparison level
                ``` python
                import splink.sqlite.comparison_level_library as cll
                cll.distance_function_level("name",
                                            "levenshtein",
                                            2,
                                            False)
                ```
            === ":simple-postgresql: PostgreSql"
                Apply the `levenshtein` function to a comparison level
                ``` python
                import splink.postgres.comparison_level_library as cll
                cll.distance_function_level("name",
                                            "levenshtein",
                                            2,
                                            False)
                ```

        Returns:
            ComparisonLevel: A comparison level for a given distance function
        """
        col = InputColumn(col_name, sql_dialect=self._sql_dialect)

        if higher_is_more_similar:
            operator = ">="
        else:
            operator = "<="

        col_name_l, col_name_r = col.name_l(), col.name_r()

        if set_to_lowercase:
            col_name_l = f"lower({col_name_l})"
            col_name_r = f"lower({col_name_r})"

        if regex_extract:
            col_name_l = self._regex_extract_function(col_name_l, regex_extract)
            col_name_r = self._regex_extract_function(col_name_r, regex_extract)

        sql_cond = (
            f"{distance_function_name}({col_name_l}, {col_name_r}) "
            f"{operator} {distance_threshold}"
        )

        if include_colname_in_charts_label:
            if manual_col_name_for_charts_label:
                col_name = manual_col_name_for_charts_label

            label_suffix = f" {col_name}"
        else:
            label_suffix = ""

        chart_label = (
            f"{distance_function_name.capitalize()}{label_suffix} {operator} "
            f"{distance_threshold}"
        )

        level_dict = {
            "sql_condition": sql_cond,
            "label_for_charts": chart_label,
        }
        if m_probability:
            level_dict["m_probability"] = m_probability

        super().__init__(level_dict, sql_dialect=self._sql_dialect)

    @property
    def _distance_level(self):
        raise NotImplementedError("Distance function not supported in this dialect")


class LevenshteinLevelBase(DistanceFunctionLevelBase):
    def __init__(
        self,
        col_name: str,
        distance_threshold: int,
        regex_extract: str = None,
        set_to_lowercase=False,
        include_colname_in_charts_label=False,
        manual_col_name_for_charts_label=None,
        m_probability=None,
    ) -> ComparisonLevel:
        """Represents a comparison level using a levenshtein distance function,

        Args:
            col_name (str): Input column name
            distance_threshold (Union[int, float]): The threshold to use to assess
                similarity
            regex_extract (str): Regular expression pattern to evaluate a match on.
            set_to_lowercase (bool): If True, sets all entries to lowercase.
            include_colname_in_charts_label (bool, optional): If True, includes
                col_name in charts label
            manual_col_name_for_charts_label (str, optional): string to include as
                 column name in chart label. Acts as a manual overwrite of the
                 colname when include_colname_in_charts_label is True.
            m_probability (float, optional): Starting value for m probability.
                Defaults to None.

        Examples:
            === ":simple-duckdb: DuckDB"
                Comparison level with levenshtein distance score less than (or equal
                 to) 1
                ``` python
                import splink.duckdb.comparison_level_library as cll
                cll.levenshtein_level("name", 1)
                ```

                Comparison level with levenshtein distance score less than (or equal
                 to) 1 on a subtring of name column as determined by a regular
                expression.
                ```python
                import splink.duckdb.comparison_level_library as cll
                cll.levenshtein_level("name", 1, regex_extract="^[A-Z]{1,4}")
                ```
            === ":simple-apachespark: Spark"
                Comparison level with levenshtein distance score less than (or equal
                 to) 1
                ``` python
                import splink.spark.comparison_level_library as cll
                cll.levenshtein_level("name", 1)
                ```

                Comparison level with levenshtein distance score less than (or equal
                 to) 1 on a subtring of name column as determined by a regular
                expression.
                ```python
                import splink.spark.comparison_level_library as cll
                cll.levenshtein_level("name", 1, regex_extract="^[A-Z]{1,4}")
                ```
            === ":simple-amazonaws: Athena"
                Comparison level with levenshtein distance score less than (or equal
                 to) 1
                ``` python
                import splink.athena.comparison_level_library as cll
                cll.levenshtein_level("name", 1)
                ```

                Comparison level with levenshtein distance score less than (or equal
                 to) 1 on a subtring of name column as determined by a regular
                expression.
                ```python
                import splink.athena.comparison_level_library as cll
                cll.levenshtein_level("name", 1, regex_extract="^[A-Z]{1,4}")
                ```
            === ":simple-sqlite: SQLite"
                Comparison level with levenshtein distance score less than (or equal
                 to) 1
                ``` python
                import splink.sqlite.comparison_level_library as cll
                cll.levenshtein_level("name", 1)
                ```
            === ":simple-postgresql: PostgreSql"
                Comparison level with levenshtein distance score less than (or equal
                 to) 1
                ``` python
                import splink.postgres.comparison_level_library as cll
                cll.levenshtein_level("name", 1)
                ```

        Returns:
            ComparisonLevel: A comparison level that evaluates the
                levenshtein similarity
        """
        super().__init__(
            col_name,
            distance_function_name=self._levenshtein_name,
            distance_threshold=distance_threshold,
            regex_extract=regex_extract,
            set_to_lowercase=set_to_lowercase,
            higher_is_more_similar=False,
            include_colname_in_charts_label=include_colname_in_charts_label,
            m_probability=m_probability,
        )


class DamerauLevenshteinLevelBase(DistanceFunctionLevelBase):
    def __init__(
        self,
        col_name: str,
        distance_threshold: int,
        regex_extract: str = None,
        set_to_lowercase=False,
        include_colname_in_charts_label=False,
        manual_col_name_for_charts_label=None,
        m_probability=None,
    ) -> ComparisonLevel:
        """Represents a comparison level using a damerau-levenshtein distance
        function,

        Args:
            col_name (str): Input column name
            distance_threshold (Union[int, float]): The threshold to use to assess
                similarity
            regex_extract (str): Regular expression pattern to evaluate a match on.
            set_to_lowercase (bool): If True, sets all entries to lowercase.
            include_colname_in_charts_label (bool, optional): If True, includes
                col_name in charts label
            manual_col_name_for_charts_label (str, optional): string to include as
                 column name in chart label. Acts as a manual overwrite of the
                 colname when include_colname_in_charts_label is True.
            m_probability (float, optional): Starting value for m probability.
                Defaults to None.

        Examples:
            === ":simple-duckdb: DuckDB"
                Comparison level with damerau-levenshtein distance score less than
                (or equal to) 1
                ``` python
                import splink.duckdb.comparison_level_library as cll
                cll.damerau_levenshtein_level("name", 1)
                ```

                Comparison level with damerau-levenshtein distance score less than
                (or equal to) 1 on a subtring of name column as determined by a regular
                expression.
                ```python
                import splink.duckdb.comparison_level_library as cll
                cll.damerau_levenshtein_level("name", 1, regex_extract="^[A-Z]{1,4}")
                ```
            === ":simple-apachespark: Spark"
                Comparison level with damerau-levenshtein distance score less than
                (or equal to) 1
                ``` python
                import splink.spark.comparison_level_library as cll
                cll.damerau_levenshtein_level("name", 1)
                ```

                Comparison level with damerau-levenshtein distance score less than
                (or equal to) 1 on a subtring of name column as determined by a regular
                expression.
                ```python
                import splink.spark.comparison_level_library as cll
                cll.damerau_levenshtein_level("name", 1, regex_extract="^[A-Z]{1,4}")
                ```
            === ":simple-sqlite: SQLite"
                Comparison level with damerau-levenshtein distance score less than
                (or equal to) 1
                ``` python
                import splink.sqlite.comparison_level_library as cll
                cll.damerau_levenshtein_level("name", 1)
                ```

        Returns:
            ComparisonLevel: A comparison level that evaluates the
                Damerau-Levenshtein similarity
        """
        super().__init__(
            col_name,
            distance_function_name=self._damerau_levenshtein_name,
            distance_threshold=distance_threshold,
            regex_extract=regex_extract,
            set_to_lowercase=set_to_lowercase,
            higher_is_more_similar=False,
            include_colname_in_charts_label=include_colname_in_charts_label,
            m_probability=m_probability,
        )


class JaroLevelBase(DistanceFunctionLevelBase):
    def __init__(
        self,
        col_name: str,
        distance_threshold: float,
        regex_extract: str = None,
        set_to_lowercase=False,
        include_colname_in_charts_label=False,
        manual_col_name_for_charts_label=None,
        m_probability=None,
    ):
        """Represents a comparison using the jaro distance function

        Args:
            col_name (str): Input column name
            distance_threshold (Union[int, float]): The threshold to use to assess
                similarity
            regex_extract (str): Regular expression pattern to evaluate a match on.
            set_to_lowercase (bool): If True, sets all entries to lowercase.
            include_colname_in_charts_label (bool, optional): If True, includes
                col_name in charts label
            manual_col_name_for_charts_label (str, optional): string to include as
                 column name in chart label. Acts as a manual overwrite of the
                 colname when include_colname_in_charts_label is True.
            m_probability (float, optional): Starting value for m probability.
                Defaults to None.

        Examples:
            === ":simple-duckdb: DuckDB"
                Comparison level with jaro score greater than 0.9
                ``` python
                import splink.duckdb.comparison_level_library as cll
                cll.jaro_level("name", 0.9)
                ```
                Comparison level with a jaro score greater than 0.9 on a substring
                of name column as determined by a regular expression.

                ```python
                import splink.duckdb.comparison_level_library as cll
                cll.jaro_level("name", 0.9, regex_extract="^[A-Z]{1,4}")
                ```
            === ":simple-apachespark: Spark"
                Comparison level with jaro score greater than 0.9
                ``` python
                import splink.spark.comparison_level_library as cll
                cll.jaro_level("name", 0.9)
                ```
                Comparison level with a jaro score greater than 0.9 on a substring
                of name column as determined by a regular expression.

                ```python
                import splink.spark.comparison_level_library as cll
                cll.jaro_level("name", 0.9, regex_extract="^[A-Z]{1,4}")
                ```
            === ":simple-sqlite: SQLite"
                Comparison level with jaro score greater than 0.9
                ``` python
                import splink.sqlite.comparison_level_library as cll
                cll.jaro_level("name", 0.9)
                ```

        Returns:
            ComparisonLevel: A comparison level that evaluates the
                jaro similarity
        """

        super().__init__(
            col_name,
            self._jaro_name,
            distance_threshold=distance_threshold,
            regex_extract=regex_extract,
            set_to_lowercase=set_to_lowercase,
            higher_is_more_similar=True,
            include_colname_in_charts_label=include_colname_in_charts_label,
            m_probability=m_probability,
        )


class JaroWinklerLevelBase(DistanceFunctionLevelBase):
    def __init__(
        self,
        col_name: str,
        distance_threshold: float,
        regex_extract: str = None,
        set_to_lowercase=False,
        include_colname_in_charts_label=False,
        manual_col_name_for_charts_label=None,
        m_probability=None,
    ) -> ComparisonLevel:
        """Represents a comparison level using the jaro winkler distance function

        Args:
            col_name (str): Input column name
            distance_threshold (Union[int, float]): The threshold to use to assess
                similarity
            regex_extract (str): Regular expression pattern to evaluate a match on.
            set_to_lowercase (bool): If True, sets all entries to lowercase.
            include_colname_in_charts_label (bool, optional): If True, includes
                col_name in charts label
            manual_col_name_for_charts_label (str, optional): string to include as
                 column name in chart label. Acts as a manual overwrite of the
                 colname when include_colname_in_charts_label is True.
            m_probability (float, optional): Starting value for m probability.
                Defaults to None.

        Examples:
            === ":simple-duckdb: DuckDB"
                Comparison level with jaro-winkler score greater than 0.9
                ``` python
                import splink.duckdb.comparison_level_library as cll
                cll.jaro_winkler_level("name", 0.9)
                ```
                Comparison level with jaro-winkler score greater than 0.9 on a
                substring of name column as determined by a regular expression.
                ``` python
                import splink.duckdb.comparison_level_library as cll
                cll.jaro_winkler_level("name", 0.9, regex_extract="^[A-Z]{1,4}")
                ```
            === ":simple-apachespark: Spark"
                Comparison level with jaro-winkler score greater than 0.9
                ``` python
                import splink.spark.comparison_level_library as cll
                cll.jaro_winkler_level("name", 0.9)
                ```
                Comparison level with jaro-winkler score greater than 0.9 on a
                substring of name column as determined by a regular expression.
                ``` python
                import splink.spark.comparison_level_library as cll
                cll.jaro_winkler_level("name", 0.9, regex_extract="^[A-Z]{1,4}")
                ```
            === ":simple-sqlite: SQLite"
                Comparison level with jaro-winkler score greater than 0.9
                ``` python
                import splink.sqlite.comparison_level_library as cll
                cll.jaro_winkler_level("name", 0.9)
                ```

        Returns:
            ComparisonLevel: A comparison level that evaluates the
                jaro winkler similarity
        """

        super().__init__(
            col_name,
            self._jaro_winkler_name,
            distance_threshold=distance_threshold,
            regex_extract=regex_extract,
            set_to_lowercase=set_to_lowercase,
            higher_is_more_similar=True,
            include_colname_in_charts_label=include_colname_in_charts_label,
            m_probability=m_probability,
        )

    @property
    def _jaro_winkler_name(self):
        raise NotImplementedError(
            "Jaro-winkler function name not defined on base class"
        )


class JaccardLevelBase(DistanceFunctionLevelBase):
    def __init__(
        self,
        col_name: str,
        distance_threshold: int | float,
        regex_extract: str = None,
        set_to_lowercase=False,
        include_colname_in_charts_label=False,
        manual_col_name_for_charts_label=None,
        m_probability=None,
    ) -> ComparisonLevel:
        """Represents a comparison level using a jaccard distance function

        Args:
            col_name (str): Input column name
            distance_threshold (Union[int, float]): The threshold to use to assess
                similarity
            regex_extract (str): Regular expression pattern to evaluate a match on.
            set_to_lowercase (bool): If True, sets all entries to lowercase.
            include_colname_in_charts_label (bool, optional): If True, includes
                col_name in charts label
            manual_col_name_for_charts_label (str, optional): string to include as
                 column name in chart label. Acts as a manual overwrite of the
                 colname when include_colname_in_charts_label is True.
            m_probability (float, optional): Starting value for m probability.
                Defaults to None.
        Examples:
            === ":simple-duckdb: DuckDB"
                Comparison level with jaccard score greater than 0.9
                ``` python
                import splink.duckdb.comparison_level_library as cll
                cll.jaccard_level("name", 0.9)
                ```
                Comparison level with jaccard score greater than 0.9 on a
                substring of name column as determined by a regular expression.
                ``` python
                import splink.duckdb.comparison_level_library as cll
                cll.jaccard_level("name", 0.9, regex_extract="^[A-Z]{1,4}")
                ```
            === ":simple-apachespark: Spark"
                Comparison level with jaccard score greater than 0.9
                ``` python
                import splink.spark.comparison_level_library as cll
                cll.jaccard_level("name", 0.9)
                ```
                Comparison level with jaccard score greater than 0.9 on a
                substring of name column as determined by a regular expression.
                ``` python
                import splink.spark.comparison_level_library as cll
                cll.jaccard_level("name", 0.9, regex_extract="^[A-Z]{1,4}")
                ```

        Returns:
            ComparisonLevel: A comparison level that evaluates the jaccard similarity
        """
        super().__init__(
            col_name,
            self._jaccard_name,
            distance_threshold=distance_threshold,
            regex_extract=regex_extract,
            set_to_lowercase=set_to_lowercase,
            higher_is_more_similar=True,
            include_colname_in_charts_label=include_colname_in_charts_label,
            m_probability=m_probability,
        )


class ColumnsReversedLevelBase(ComparisonLevel):
    def __init__(
        self,
        col_name_1: str,
        col_name_2: str,
        regex_extract: str = None,
        set_to_lowercase=False,
        m_probability=None,
        tf_adjustment_column=None,
    ) -> ComparisonLevel:
        """Represents a comparison level where the columns are reversed.  For example,
        if surname is in the forename field and vice versa

        Args:
            col_name_1 (str): First column, e.g. forename
            col_name_2 (str): Second column, e.g. surname
            regex_extract (str): Regular expression pattern to evaluate a match on.
            set_to_lowercase (bool): If True, sets all entries to lowercase.
            m_probability (float, optional): Starting value for m probability.
                Defaults to None.
            tf_adjustment_column (str, optional): Column to use for term frequency
                adjustments if an exact match is observed. Defaults to None.

        Examples:
            === ":simple-duckdb: DuckDB"
                Comparison level on first_name and surname columns reversed
                ``` python
                import splink.duckdb.comparison_level_library as cll
                cll.columns_reversed_level("first_name", "surname")
                ```
                Comparison level on first_name and surname column reversed
                on a substring of each column as determined by a regular expression.
                ``` python
                import splink.duckdb.comparison_level_library as cll
                cll.columns_reversed_level("first_name",
                                           "surname",
                                           regex_extract="^[A-Z]{1,4}")
                ```
            === ":simple-apachespark: Spark"
                Comparison level on first_name and surname columns reversed
                ``` python
                import splink.spark.comparison_level_library as cll
                cll.columns_reversed_level("first_name", "surname")
                ```
                Comparison level on first_name and surname column reversed
                on a substring of each column as determined by a regular expression.
                ``` python
                import splink.spark.comparison_level_library as cll
                cll.columns_reversed_level("first_name",
                                           "surname",
                                           regex_extract="^[A-Z]{1,4}")
                ```
            === ":simple-amazonaws: Athena"
                Comparison level on first_name and surname columns reversed
                ``` python
                import splink.athena.comparison_level_library as cll
                cll.columns_reversed_level("first_name", "surname")
                ```
                Comparison level on first_name and surname column reversed
                on a substring of each column as determined by a regular expression.
                ``` python
                import splink.athena.comparison_level_library as cll
                cll.columns_reversed_level("first_name",
                                           "surname",
                                           regex_extract="^[A-Z]{1,4}")
                ```
            === ":simple-sqlite: SQLite"
                Comparison level on first_name and surname columns reversed
                ``` python
                import splink.sqlite.comparison_level_library as cll
                cll.columns_reversed_level("first_name", "surname")
                ```
            === ":simple-postgresql: PostgreSql"
                ``` python
                import splink.postgres.comparison_level_library as cll
                cll.columns_reversed_level("first_name", "surname")
                ```


        Returns:
            ComparisonLevel: A comparison level that evaluates the exact match of two
                columns.
        """

        col_1 = InputColumn(col_name_1, sql_dialect=self._sql_dialect)
        col_2 = InputColumn(col_name_2, sql_dialect=self._sql_dialect)

        col_1_l, col_1_r = col_1.name_l(), col_1.name_r()
        col_2_l, col_2_r = col_2.name_l(), col_2.name_r()

        if set_to_lowercase:
            col_1_l = f"lower({col_1_l})"
            col_1_r = f"lower({col_1_r})"
            col_2_l = f"lower({col_2_l})"
            col_2_r = f"lower({col_2_r})"

        if regex_extract:
            col_1_l = self._regex_extract_function(col_1_l, regex_extract)
            col_1_r = self._regex_extract_function(col_1_r, regex_extract)
            col_2_l = self._regex_extract_function(col_2_l, regex_extract)
            col_2_r = self._regex_extract_function(col_2_r, regex_extract)

        s = f"{col_1_l} = {col_2_r} and " f"{col_1_r} = {col_2_l}"
        level_dict = {
            "sql_condition": s,
            "label_for_charts": "Exact match on reversed cols",
        }
        if m_probability:
            level_dict["m_probability"] = m_probability

        if tf_adjustment_column:
            level_dict["tf_adjustment_column"] = tf_adjustment_column

        super().__init__(level_dict, sql_dialect=self._sql_dialect)


class DistanceInKMLevelBase(ComparisonLevel):
    def __init__(
        self,
        lat_col: str,
        long_col: str,
        km_threshold: int | float,
        not_null: bool = False,
        m_probability=None,
    ) -> ComparisonLevel:
        """Use the haversine formula to transform comparisons of lat,lngs
        into distances measured in kilometers

        Arguments:
            lat_col (str): The name of a latitude column or the respective array
                or struct column column containing the information
                For example: long_lat['lat'] or long_lat[0]
            long_col (str): The name of a longitudinal column or the respective array
                or struct column column containing the information, plus an index.
                For example: long_lat['long'] or long_lat[1]
            km_threshold (int): The total distance in kilometers to evaluate your
                comparisons against
            not_null (bool): If true, remove any . This is only necessary if you are not
                capturing nulls elsewhere in your comparison level.
            m_probability (float, optional): Starting value for m probability.
                Defaults to None.

        Examples:
            === ":simple-duckdb: DuckDB"
                ``` python
                import splink.duckdb.comparison_level_library as cll
                cll.distance_in_km_level("lat_col",
                                        "long_col",
                                        km_threshold=5)
                ```
            === ":simple-apachespark: Spark"
                ``` python
                import splink.spark.comparison_level_library as cll
                cll.distance_in_km_level("lat_col",
                                        "long_col",
                                        km_threshold=5)
                ```
            === ":simple-amazonaws: Athena"
                ``` python
                import splink.athena.comparison_level_library as cll
                cll.distance_in_km_level("lat_col",
                                        "long_col",
                                        km_threshold=5)
                ```
            === ":simple-postgresql: PostgreSql"
                ``` python
                import splink.postgres.comparison_level_library as cll
                cll.distance_in_km_level("lat_col",
                                        "long_col",
                                        km_threshold=5)
                ```

        Returns:
            ComparisonLevel: A comparison level that evaluates the distance between
                two coordinates
        """

        lat = InputColumn(lat_col, sql_dialect=self._sql_dialect)
        long = InputColumn(long_col, sql_dialect=self._sql_dialect)
        lat_l, lat_r = lat.names_l_r()
        long_l, long_r = long.names_l_r()

        distance_km_sql = f"""
        {great_circle_distance_km_sql(lat_l, lat_r, long_l, long_r)} <= {km_threshold}
        """

        if not_null:
            null_sql = " AND ".join(
                [f"{c} is not null" for c in [lat_r, lat_l, long_l, long_r]]
            )
            distance_km_sql = f"({null_sql}) AND {distance_km_sql}"

        level_dict = {
            "sql_condition": distance_km_sql,
            "label_for_charts": f"Distance less than {km_threshold}km",
        }

        if m_probability:
            level_dict["m_probability"] = m_probability

        super().__init__(level_dict, sql_dialect=self._sql_dialect)


class PercentageDifferenceLevelBase(ComparisonLevel):
    def __init__(
        self,
        col_name: str,
        percentage_distance_threshold: float,
        m_probability=None,
    ) -> ComparisonLevel:
        """Represents a comparison level based around the percentage difference between
        two numbers.

        Note: the percentage is calculated by dividing the absolute difference between
        the values by the largest value

        Args:
            col_name (str): Input column name
            percentage_distance_threshold (float): Percentage difference threshold for
                the comparison level
            m_probability (float, optional): Starting value for m probability. Defaults
                to None.

        Examples:
            === ":simple-duckdb: DuckDB"
                ``` python
                import splink.duckdb.comparison_level_library as cll
                cll.percentage_difference_level("value", 0.5)
                ```
            === ":simple-apachespark: Spark"
                ``` python
                import splink.spark.comparison_level_library as cll
                cll.percentage_difference_level("value", 0.5)
                ```
            === ":simple-amazonaws: Athena"
                ``` python
                import splink.athena.comparison_level_library as cll
                cll.percentage_difference_level("value", 0.5)
                ```
            === ":simple-sqlite: SQLite"
                ``` python
                import splink.sqlite.comparison_level_library as cll
                cll.percentage_difference_level("value", 0.5)
                ```
            === ":simple-postgresql: PostgreSql"
                ``` python
                import splink.postgres.comparison_level_library as cll
                cll.percentage_difference_level("value", 0.5)
                ```

        Returns:
            ComparisonLevel: A comparison level that evaluates the percentage difference
                between two values

        """
        col = InputColumn(col_name, sql_dialect=self._sql_dialect)

        s = f"""(abs({col.name_l()} - {col.name_r()})/
            (case
                when {col.name_r()} > {col.name_l()}
                then {col.name_r()}
                else {col.name_l()}
            end))
            < {percentage_distance_threshold}"""

        level_dict = {
            "sql_condition": s,
            "label_for_charts": f"< {percentage_distance_threshold:,.2%} diff",
        }
        if m_probability:
            level_dict["m_probability"] = m_probability

        super().__init__(level_dict, sql_dialect=self._sql_dialect)


class ArrayIntersectLevelBase(ComparisonLevel):
    def __init__(
        self,
        col_name,
        m_probability=None,
        term_frequency_adjustments=False,
        min_intersection=1,
        include_colname_in_charts_label=False,
    ) -> ComparisonLevel:
        """Represents a comparison level based around the size of an intersection of
        arrays

        Args:
            col_name (str): Input column name
            m_probability (float, optional): Starting value for m probability. Defaults
                to None.
            term_frequency_adjustments (bool, optional): If True, apply term frequency
                adjustments to the exact match level. Defaults to False.
            min_intersection (int, optional): The minimum cardinality of the
                intersection of arrays for this comparison level. Defaults to 1
            include_colname_in_charts_label (bool, optional): Should the charts label
                contain the column name? Defaults to False

        Examples:
            === ":simple-duckdb: DuckDB"
                ``` python
                import splink.duckdb.comparison_level_library as cll
                cll.array_intersect_level("name")
                ```
            === ":simple-apachespark: Spark"
                ``` python
                import splink.spark.comparison_level_library as cll
                cll.array_intersect_level("name")
                ```
            === ":simple-amazonaws: Athena"
                ``` python
                import splink.athena.comparison_level_library as cll
                cll.array_intersect_level("name")
                ```
            === ":simple-postgresql: PostgreSql"
                ``` python
                import splink.postgres.comparison_level_library as cll
                cll.array_intersect_level("name")
                ```

        Returns:
            ComparisonLevel: A comparison level that evaluates the size of intersection
                of arrays
        """
        col = InputColumn(col_name, sql_dialect=self._sql_dialect)

        size_array_intersection = (
            f"{self._size_array_intersect_function(col.name_l(), col.name_r())}"
        )
        sql = f"{size_array_intersection} >= {min_intersection}"

        label_prefix = (
            f"{col_name} arrays" if include_colname_in_charts_label else "Arrays"
        )
        if min_intersection == 1:
            label = f"{label_prefix} intersect"
        else:
            label = f"{label_prefix} intersect size >= {min_intersection}"

        level_dict = {"sql_condition": sql, "label_for_charts": label}
        if m_probability:
            level_dict["m_probability"] = m_probability
        if term_frequency_adjustments:
            level_dict["tf_adjustment_column"] = col_name

        super().__init__(level_dict, sql_dialect=self._sql_dialect)

    @property
    def _size_array_intersect_function(self):
        raise NotImplementedError("Intersect function not defined on base class")


class DatediffLevelBase(ComparisonLevel):
    def __init__(
        self,
        date_col: str,
        date_threshold: int,
        date_metric: str = "day",
        m_probability=None,
        cast_strings_to_date=False,
        date_format=None,
    ) -> ComparisonLevel:
        """Represents a comparison level based around the difference between dates
        within a column

        Arguments:
            date_col (str): Input column name
            date_threshold (int): The total difference in time between two given
                dates. This is used in tandem with `date_metric` to determine .
                If you are using `year` as your metric, then a value of 1 would
                require that your dates lie within 1 year of one another.
            date_metric (str): The unit of time with which to measure your
                `date_threshold`.
                Your metric should be one of `day`, `month` or `year`.
                Defaults to `day`.
            m_probability (float, optional): Starting value for m probability.
                Defaults to None.
            cast_strings_to_date (bool, optional): Set to true and adjust
                date_format param when input dates are strings to enable
                date-casting. Defaults to False.
            date_format (str, optional): Format of input dates if date-strings
                are given. Must be consistent across record pairs. If None
                (the default), downstream functions for each backend assign
                date_format to ISO 8601 format (yyyy-mm-dd).

        Examples:
            === ":simple-duckdb: DuckDB"
                Date Difference comparison level at threshold 1 year
                ``` python
                import splink.duckdb.comparison_level_library as cll
                cll.datediff_level("date",
                                    date_threshold=1,
                                    date_metric="year"
                                    )
                ```
                Date Difference comparison with date-casting and unspecified
                date_format (default = %Y-%m-%d)
                ``` python
                import splink.duckdb.comparison_level_library as cll
                cll.datediff_level("dob",
                                    date_threshold=3,
                                    date_metric='month',
                                    cast_strings_to_date=True
                                    )
                ```
                Date Difference comparison with date-casting and specified date_format
                ``` python
                import splink.duckdb.comparison_level_library as cll
                cll.datediff_level("dob",
                                    date_threshold=3,
                                    date_metric='month',
                                    cast_strings_to_date=True,
                                    date_format='%d/%m/%Y'
                                    )
                ```
            === ":simple-apachespark: Spark"
                Date Difference comparison level at threshold 1 year
                ``` python
                import splink.spark.comparison_level_library as cll
                cll.datediff_level("date",
                                    date_threshold=1,
                                    date_metric="year"
                                    )
                ```
                Date Difference comparison with date-casting and unspecified
                date_format (default = %Y-%m-%d)
                ``` python
                import splink.spark.comparison_level_library as cll
                cll.datediff_level("dob",
                                    date_threshold=3,
                                    date_metric='month',
                                    cast_strings_to_date=True
                                    )
                ```
                Date Difference comparison with date-casting and specified date_format
                ``` python
                import splink.spark.comparison_level_library as cll
                cll.datediff_level("dob",
                                    date_threshold=3,
                                    date_metric='month',
                                    cast_strings_to_date=True,
                                    date_format='%d/%m/%Y'
                                    )
                ```
            === ":simple-amazonaws: Athena"
                Date Difference comparison level at threshold 1 year
                ``` python
                import splink.athena.comparison_level_library as cll
                cll.datediff_level("date",
                                    date_threshold=1,
                                    date_metric="year"
                                    )
                ```
                Date Difference comparison with date-casting and unspecified
                date_format (default = %Y-%m-%d)
                ``` python
                import splink.athena.comparison_level_library as cll
                cll.datediff_level("dob",
                                    date_threshold=3,
                                    date_metric='month',
                                    cast_strings_to_date=True
                                    )
                ```
                Date Difference comparison with date-casting and specified date_format
                ``` python
                import splink.athena.comparison_level_library as cll
                cll.datediff_level("dob",
                                    date_threshold=3,
                                    date_metric='month',
                                    cast_strings_to_date=True,
                                    date_format='%d/%m/%Y'
                                    )
<<<<<<< HEAD
                ```
=======
>>>>>>> 2f7cd60b
            === ":simple-postgresql: PostgreSql"
                Date Difference comparison level at threshold 1 year
                ``` python
                import splink.postgres.comparison_level_library as cll
                cll.datediff_level("date",
                                    date_threshold=1,
                                    date_metric="year"
                                    )
                ```
                Date Difference comparison with date-casting and unspecified
                date_format (default = yyyy-MM-dd)
                ``` python
                import splink.postgres.comparison_level_library as cll
                cll.datediff_level("dob",
                                    date_threshold=3,
                                    date_metric='month',
                                    cast_strings_to_date=True
                                    )
                ```
                Date Difference comparison with date-casting and specified date_format
                ``` python
                import splink.postgres.comparison_level_library as cll
                cll.datediff_level("dob",
                                    date_threshold=3,
                                    date_metric='month',
                                    cast_strings_to_date=True,
                                    date_format='dd/MM/yyyy'
                                    )
                ```
        Returns:
            ComparisonLevel: A comparison level that evaluates whether two dates fall
                within a given interval.
        """

        date = InputColumn(date_col, sql_dialect=self._sql_dialect)
        date_l, date_r = date.names_l_r()

        datediff_sql = self._datediff_function(
            date_l,
            date_r,
            date_threshold,
            date_metric,
            cast_strings_to_date,
            date_format,
        )
        label = f"Within {date_threshold} {date_metric}"
        if date_threshold > 1:
            label += "s"

        level_dict = {
            "sql_condition": datediff_sql,
            "label_for_charts": label,
        }

        if m_probability:
            level_dict["m_probability"] = m_probability

        super().__init__(level_dict, sql_dialect=self._sql_dialect)

    @property
    def _datediff_function(self):
        raise NotImplementedError("Datediff function not defined on base class")<|MERGE_RESOLUTION|>--- conflicted
+++ resolved
@@ -1290,10 +1290,7 @@
                                     cast_strings_to_date=True,
                                     date_format='%d/%m/%Y'
                                     )
-<<<<<<< HEAD
-                ```
-=======
->>>>>>> 2f7cd60b
+                ```
             === ":simple-postgresql: PostgreSql"
                 Date Difference comparison level at threshold 1 year
                 ``` python
