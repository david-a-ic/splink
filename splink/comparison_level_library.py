<<<<<<< HEAD
from __future__ import annotations

from functools import wraps
from typing import Callable, List, Literal, TypeVar, Union

from sqlglot import TokenError, parse_one

from .column_expression import ColumnExpression

# import composition functions for export
from .comparison_level_composition import And, Not, Or  # NOQA: F401
from .comparison_level_creator import ComparisonLevelCreator
from .comparison_level_sql import great_circle_distance_km_sql
from .dialects import SplinkDialect

# type aliases:
T = TypeVar("T", bound=ComparisonLevelCreator)
CreateSQLFunctionType = Callable[[T, SplinkDialect], str]


def unsupported_splink_dialects(
    unsupported_dialects: List[str],
) -> Callable[[CreateSQLFunctionType[T]], CreateSQLFunctionType[T]]:
    def decorator(func: CreateSQLFunctionType[T]) -> CreateSQLFunctionType[T]:
        @wraps(func)
        def wrapper(self, splink_dialect: SplinkDialect) -> str:
            if splink_dialect.name in unsupported_dialects:
                raise ValueError(
                    f"Dialect {splink_dialect.name} is not supported "
                    f"for {self.__class__.__name__}"
                )
            return func(self, splink_dialect)

        return wrapper

    return decorator


def _translate_sql_string(
    sqlglot_base_dialect_sql: str,
    to_sqlglot_dialect: str,
    from_sqlglot_dialect: str = None,
) -> str:
    tree = parse_one(sqlglot_base_dialect_sql, read=from_sqlglot_dialect)

    return tree.sql(dialect=to_sqlglot_dialect)


def validate_numeric_parameter(
    lower_bound: Union[int, float],
    upper_bound: Union[int, float],
    parameter_value: Union[int, float],
    level_name: str,
    parameter_name: str = "distance_threshold",
) -> Union[int, float]:
    """Check if a distance threshold falls between two bounds."""
    if not isinstance(parameter_value, (int, float)):
        raise TypeError(
            f"'{parameter_name}' must be numeric, but received type "
            f"{type(parameter_value)}"
        )
    if lower_bound <= parameter_value <= upper_bound:
        return parameter_value
    else:
        raise ValueError(
            f"'{parameter_name}' must be between "
            f"{lower_bound} and {upper_bound} for {level_name}"
        )


def validate_categorical_parameter(
    allowed_values: List[str],
    parameter_value: str,
    level_name: str,
    parameter_name: str,
) -> str:
    """Check if a distance threshold falls between two bounds."""
    if parameter_value in allowed_values:
        return parameter_value
    else:
        comma_quote_separated_options = "', '".join(allowed_values)
        raise ValueError(
            f"'{parameter_name}' must be one of: " f"'{comma_quote_separated_options}'"
        )


class NullLevel(ComparisonLevelCreator):
    def __init__(
        self,
        col_name: Union[str, ColumnExpression],
        valid_string_pattern: str = None,
    ):
        col_expression = ColumnExpression.instantiate_if_str(col_name)

        if valid_string_pattern is not None:
            col_expression = col_expression.regex_extract(valid_string_pattern)
        self.col_expression = col_expression
        self.is_null_level = True

    def create_sql(self, sql_dialect: SplinkDialect) -> str:
        self.col_expression.sql_dialect = sql_dialect
        col = self.col_expression
        null_sql = f"{col.name_l} IS NULL OR {col.name_r} IS NULL"
        return null_sql

    def create_label_for_charts(self) -> str:
        return f"{self.col_expression.label} is NULL"


class ElseLevel(ComparisonLevelCreator):
    def create_sql(self, sql_dialect: SplinkDialect) -> str:
        return "ELSE"

    def create_label_for_charts(self) -> str:
        return "All other comparisons"


class CustomLevel(ComparisonLevelCreator):
    def __init__(
        self,
        sql_condition: str,
        label_for_charts: str = None,
        base_dialect_str: str = None,
    ):
        """Represents a comparison level with a custom sql expression

        Must be in a form suitable for use in a SQL CASE WHEN expression
        e.g. "substr(name_l, 1, 1) = substr(name_r, 1, 1)"

        Args:
            sql_condition (str): SQL condition to assess similarity
            label_for_charts (str, optional): A label for this level to be used in
                charts. Default None, so that `sql_condition` is used
            base_dialect_str (str, optional): If specified, the SQL dialect that
                this expression will parsed as when attempting to translate to
                other backends

        """
        self.sql_condition = sql_condition
        self.label_for_charts = label_for_charts
        self.base_dialect_str = base_dialect_str

    def create_sql(self, sql_dialect: SplinkDialect) -> str:
        sql_condition = self.sql_condition
        if self.base_dialect_str is not None:
            base_dialect = SplinkDialect.from_string(self.base_dialect_str)
            # if we are told it is one dialect, but try to create comparison level
            # of another, try to translate with sqlglot
            if sql_dialect != base_dialect:
                base_dialect_sqlglot_name = base_dialect.sqlglot_name

                # as default, translate condition into our dialect
                try:
                    sql_condition = _translate_sql_string(
                        sql_condition,
                        sql_dialect.sqlglot_name,
                        base_dialect_sqlglot_name,
                    )
                # if we hit a sqlglot error, assume users knows what they are doing,
                # e.g. it is something custom / unknown to sqlglot
                # error will just appear when they try to use it
                except TokenError:
                    pass
        return sql_condition

    def create_label_for_charts(self) -> str:
        return (
            self.label_for_charts
            if self.label_for_charts is not None
            else self.sql_condition
        )


class ExactMatchLevel(ComparisonLevelCreator):
    def __init__(
        self,
        col_name: Union[str, ColumnExpression],
        term_frequency_adjustments: bool = False,
    ):
        """Represents a comparison level where there is an exact match

        e.g. val_l = val_r

        Args:
            col_name (str): Input column name
            term_frequency_adjustments (bool, optional): If True, apply term frequency
                adjustments to the exact match level. Defaults to False.

        """
        self.col_expression = ColumnExpression.instantiate_if_str(col_name)
        self.term_frequency_adjustments = term_frequency_adjustments
        self.is_exact_match_level = True

    @property
    def term_frequency_adjustments(self):
        # mypy doesn't know about attribute as we use magic in .configure()
        return self.tf_adjustment_column is not None  # type: ignore [attr-defined]

    @term_frequency_adjustments.setter
    def term_frequency_adjustments(self, term_frequency_adjustments: bool):
        if term_frequency_adjustments:
            if not self.col_expression.is_pure_column_or_column_reference:
                raise ValueError(
                    "The boolean term_frequency_adjustments argument"
                    " can only be used if the column name has no "
                    "transforms applied to it such as lower(), "
                    "substr() etc."
                )
            # leave tf_minimum_u_value as None
            # Since we know that it's a pure column reference it's fine to assign the
            # raw unescaped value to the dict - it will be processed via `InputColumn`
            # when the dict is read

            self.configure(
                tf_adjustment_column=self.col_expression.raw_sql_expression,
                tf_adjustment_weight=1.0,
            )

        # TODO: how to 'turn off'?? configure doesn't currently allow

    def create_sql(self, sql_dialect: SplinkDialect) -> str:
        self.col_expression.sql_dialect = sql_dialect
        col = self.col_expression
        return f"{col.name_l} = {col.name_r}"

    def create_label_for_charts(self) -> str:
        return f"Exact match on {self.col_expression.label}"


class LiteralMatchLevel(ComparisonLevelCreator):
    def __init__(
        self,
        col_name: Union[str, ColumnExpression],
        literal_value: str,
        literal_datatype: str,
        side_of_comparison: str = "both",
    ):
        self.side_of_comparison = validate_categorical_parameter(
            allowed_values=["left", "right", "both"],
            parameter_value=side_of_comparison,
            level_name=self.__class__.__name__,
            parameter_name="side_of_comparison",
        )

        self.col_expression = ColumnExpression.instantiate_if_str(col_name)
        self.literal_value_undialected = literal_value

        self.literal_datatype = validate_categorical_parameter(
            allowed_values=["string", "int", "float", "date"],
            parameter_value=literal_datatype,
            level_name=self.__class__.__name__,
            parameter_name="literal_datatype",
        )

    def create_sql(self, sql_dialect: SplinkDialect) -> str:
        self.col_expression.sql_dialect = sql_dialect
        col = self.col_expression
        dialect = sql_dialect.sqlglot_name
        lit = self.literal_value_undialected

        if self.literal_datatype == "string":
            dialected = parse_one(f"'{lit}'").sql(dialect)
        elif self.literal_datatype == "date":
            dialected = parse_one(f"cast('{lit}' as date)").sql(dialect)
        elif self.literal_datatype == "int":
            dialected = parse_one(f"cast({lit} as int)").sql(dialect)
        elif self.literal_datatype == "float":
            dialected = parse_one(f"cast({lit} as float)").sql(dialect)

        if self.side_of_comparison == "left":
            return f"{col.name_l} = {dialected}"
        elif self.side_of_comparison == "right":
            return f"{col.name_r} = {dialected}"
        elif self.side_of_comparison == "both":
            return f"{col.name_l} = {dialected}" f" AND {col.name_r} = {dialected}"
        raise ValueError(f"Invalid `side_of_comparison`: {self.side_of_comparison}.")

    def create_label_for_charts(self) -> str:
        return (
            f"{self.col_expression.label} = {self.literal_value_undialected} "
            f"on {self.side_of_comparison}"
        )


class ColumnsReversedLevel(ComparisonLevelCreator):
    def __init__(
        self,
        col_name_1: Union[str, ColumnExpression],
        col_name_2: Union[str, ColumnExpression],
    ):
        """Represents a comparison level where the columns are reversed. For example,
        if surname is in the forename field and vice versa

        Args:
            col_name_1 (str): First column, e.g. forename
            col_name_2 (str): Second column, e.g. surname
        """
        self.col_expression_1 = ColumnExpression.instantiate_if_str(col_name_1)
        self.col_expression_2 = ColumnExpression.instantiate_if_str(col_name_2)

    def create_sql(self, sql_dialect: SplinkDialect) -> str:
        self.col_expression_1.sql_dialect = sql_dialect
        self.col_expression_2.sql_dialect = sql_dialect
        col_1 = self.col_expression_1
        col_2 = self.col_expression_2

        return (
            f"{col_1.name_l} = {col_2.name_r} " f"AND {col_1.name_r} = {col_2.name_l}"
        )

    def create_label_for_charts(self) -> str:
        col_1 = self.col_expression_1
        col_2 = self.col_expression_2
        return f"Match on reversed cols: {col_1.label} and {col_2.label}"


class LevenshteinLevel(ComparisonLevelCreator):
    def __init__(self, col_name: Union[str, ColumnExpression], distance_threshold: int):
        """A comparison level using a sqlglot_dialect_name distance function

        e.g. levenshtein(val_l, val_r) <= distance_threshold

        Args:
            col_name (str): Input column name
            distance_threshold (int): The threshold to use to assess
                similarity
        """
        self.col_expression = ColumnExpression.instantiate_if_str(col_name)
        self.distance_threshold = distance_threshold

    def create_sql(self, sql_dialect: SplinkDialect) -> str:
        self.col_expression.sql_dialect = sql_dialect
        col = self.col_expression
        lev_fn = sql_dialect.levenshtein_function_name
        return f"{lev_fn}({col.name_l}, {col.name_r}) <= {self.distance_threshold}"

    def create_label_for_charts(self) -> str:
        col = self.col_expression
        return f"Levenshtein distance of {col.label} <= {self.distance_threshold}"


class DamerauLevenshteinLevel(ComparisonLevelCreator):
    def __init__(self, col_name: Union[str, ColumnExpression], distance_threshold: int):
        """A comparison level using a Damerau-Levenshtein distance function

        e.g. damerau_levenshtein(val_l, val_r) <= distance_threshold

        Args:
            col_name (str): Input column name
            distance_threshold (int): The threshold to use to assess
                similarity
        """
        self.col_expression = ColumnExpression.instantiate_if_str(col_name)
        self.distance_threshold = distance_threshold

    def create_sql(self, sql_dialect: SplinkDialect) -> str:
        self.col_expression.sql_dialect = sql_dialect
        col = self.col_expression
        dm_lev_fn = sql_dialect.damerau_levenshtein_function_name
        return f"{dm_lev_fn}({col.name_l}, {col.name_r}) <= {self.distance_threshold}"

    def create_label_for_charts(self) -> str:
        return (
            f"Damerau-Levenshtein distance of {self.col_expression.label} "
            f"<= {self.distance_threshold}"
        )


class JaroWinklerLevel(ComparisonLevelCreator):
    def __init__(
        self,
        col_name: Union[str, ColumnExpression],
        distance_threshold: Union[int, float],
    ):
        """A comparison level using a Jaro-Winkler distance function

        e.g. `jaro_winkler(val_l, val_r) >= distance_threshold`

        Args:
            col_name (str): Input column name
            distance_threshold (Union[int, float]): The threshold to use to assess
                similarity
        """

        self.col_expression = ColumnExpression.instantiate_if_str(col_name)
        self.distance_threshold = validate_numeric_parameter(
            lower_bound=0,
            upper_bound=1,
            parameter_value=distance_threshold,
            level_name=self.__class__.__name__,
        )

    def create_sql(self, sql_dialect: SplinkDialect) -> str:
        self.col_expression.sql_dialect = sql_dialect
        col = self.col_expression
        jw_fn = sql_dialect.jaro_winkler_function_name
        return f"{jw_fn}({col.name_l}, {col.name_r}) >= {self.distance_threshold}"

    def create_label_for_charts(self) -> str:
        col = self.col_expression
        return f"Jaro-Winkler distance of {col.label} >= {self.distance_threshold}"


class JaroLevel(ComparisonLevelCreator):
    def __init__(
        self,
        col_name: Union[str, ColumnExpression],
        distance_threshold: Union[int, float],
    ):
        """A comparison level using a Jaro distance function

        e.g. `jaro(val_l, val_r) >= distance_threshold`

        Args:
            col_name (str): Input column name
            distance_threshold (Union[int, float]): The threshold to use to assess
                similarity
        """

        self.col_expression = ColumnExpression.instantiate_if_str(col_name)
        self.distance_threshold = validate_numeric_parameter(
            lower_bound=0,
            upper_bound=1,
            parameter_value=distance_threshold,
            level_name=self.__class__.__name__,
        )

    def create_sql(self, sql_dialect: SplinkDialect) -> str:
        self.col_expression.sql_dialect = sql_dialect
        col = self.col_expression
        j_fn = sql_dialect.jaro_function_name
        return f"{j_fn}({col.name_l}, {col.name_r}) >= {self.distance_threshold}"

    def create_label_for_charts(self) -> str:
        col = self.col_expression
        return f"Jaro distance of '{col.label} >= {self.distance_threshold}'"


class JaccardLevel(ComparisonLevelCreator):
    def __init__(
        self,
        col_name: Union[str, ColumnExpression],
        distance_threshold: Union[int, float],
    ):
        """A comparison level using a Jaccard distance function

        e.g. `jaccard(val_l, val_r) >= distance_threshold`

        Args:
            col_name (str): Input column name
            distance_threshold (Union[int, float]): The threshold to use to assess
                similarity
        """

        self.col_expression = ColumnExpression.instantiate_if_str(col_name)
        self.distance_threshold = validate_numeric_parameter(
            lower_bound=0,
            upper_bound=1,
            parameter_value=distance_threshold,
            level_name=self.__class__.__name__,
        )

    def create_sql(self, sql_dialect: SplinkDialect) -> str:
        self.col_expression.sql_dialect = sql_dialect
        col = self.col_expression
        j_fn = sql_dialect.jaccard_function_name
        return f"{j_fn}({col.name_l}, {col.name_r}) >= {self.distance_threshold}"

    def create_label_for_charts(self) -> str:
        col = self.col_expression
        return f"Jaccard distance of '{col.label} >= {self.distance_threshold}'"


class DistanceFunctionLevel(ComparisonLevelCreator):
    def __init__(
        self,
        col_name: Union[str, ColumnExpression],
        distance_function_name: str,
        distance_threshold: Union[int, float],
        higher_is_more_similar: bool = True,
    ):
        """A comparison level using an arbitrary distance function

        e.g. `custom_distance(val_l, val_r) >= (<=) distance_threshold`

        The function given by `distance_function_name` must exist in the SQL
        backend you use, and must take two parameters of the type in `col_name,
        returning a numeric type

        Args:
            col_name (str | ColumnExpression): Input column name
            distance_function_name (str): the name of the SQL distance function
            distance_threshold (Union[int, float]): The threshold to use to assess
                similarity
            higher_is_more_similar (bool): Are higher values of the distance function
                more similar? (e.g. True for Jaro-Winkler, False for Levenshtein)
                Default is True
        """

        self.col_expression = ColumnExpression.instantiate_if_str(col_name)
        self.distance_function_name = distance_function_name
        self.distance_threshold = distance_threshold
        self.higher_is_more_similar = higher_is_more_similar

    def create_sql(self, sql_dialect: SplinkDialect) -> str:
        self.col_expression.sql_dialect = sql_dialect
        col = self.col_expression
        d_fn = self.distance_function_name
        less_or_greater_than = ">" if self.higher_is_more_similar else "<"
        return (
            f"{d_fn}({col.name_l}, {col.name_r}) "
            f"{less_or_greater_than}= {self.distance_threshold}"
        )

    def create_label_for_charts(self) -> str:
        col = self.col_expression
        less_or_greater = "greater" if self.higher_is_more_similar else "less"
        return (
            f"`{self.distance_function_name}` distance of '{col.label} "
            f"{less_or_greater} than {self.distance_threshold}'"
        )


DateMetricType = Literal["second", "minute", "hour", "day", "month", "year"]


class AbsoluteTimeDifferenceLevel(ComparisonLevelCreator):
    def __init__(
        self,
        col_name: Union[str, ColumnExpression],
        *,
        input_is_string: bool,
        threshold: Union[int, float],
        metric: DateMetricType,
        datetime_format: str = None,
    ):
        """
        Computes the absolute elapsed time between two dates (total duration).

        This function computes the amount of time that has passed between two dates,
        in contrast to functions like `date_diff` found in some SQL backends,
        which count the number of full calendar intervals (e.g., months, years) crossed.

        For instance, the difference between January 29th and March 2nd would be less
        than two months in terms of elapsed time, unlike a `date_diff` calculation that
        would give an answer of 2 calendar intervals crossed.

        That the thresold is inclusive e.g. a level with a 10 day threshold
        will include difference in date of 10 days.

        Args:
            col_name (str): The name of the input column containing the dates to compare
            input_is_string (bool): Indicates if the input date/times are in
                string format, requiring parsing according to `datetime_format`.
            threshold (int): The maximum allowed difference between the two dates,
                in units specified by `date_metric`.
            metric (str): The unit of time to use when comparing the dates.
                Can be 'second', 'minute', 'hour', 'day', 'month', or 'year'.
            datetime_format (str, optional): The format string for parsing dates.
                ISO 8601 format used if not provided.


        """
        self.col_expression = ColumnExpression.instantiate_if_str(col_name)
        self.time_threshold_raw = validate_numeric_parameter(
            lower_bound=0,
            upper_bound=float("inf"),
            parameter_value=threshold,
            level_name=self.__class__.__name__,
            parameter_name="threshold",
        )
        self.time_metric = validate_categorical_parameter(
            allowed_values=["second", "minute", "hour", "day", "month", "year"],
            parameter_value=metric,
            level_name=self.__class__.__name__,
            parameter_name="metric",
        )

        self.time_threshold_seconds = self.convert_time_metric_to_seconds(
            self.time_threshold_raw, self.time_metric
        )

        self.datetime_format = datetime_format
        self.input_is_string = input_is_string

    def convert_time_metric_to_seconds(self, threshold: float, metric: str) -> float:
        conversion_factors = {
            "second": 1,
            "minute": 60,
            "hour": 60 * 60,
            "day": 60 * 60 * 24,
            "month": 60 * 60 * 24 * 365.25 / 12,
            "year": 60 * 60 * 24 * 365.25,
        }
        return threshold * conversion_factors[metric]

    @property
    def datetime_parsed_column_expression(self):
        return self.col_expression.try_parse_timestamp

    @unsupported_splink_dialects(["sqlite"])
    def create_sql(self, sql_dialect: SplinkDialect) -> str:
        """Use sqlglot to auto transpile where possible
        Where sqlglot auto transpilation doesn't work correctly, a date_diff function
        must be implemented in the dialect, which will be used instead
        """

        self.col_expression.sql_dialect = sql_dialect

        if self.input_is_string:
            self.col_expression = self.datetime_parsed_column_expression(
                self.datetime_format
            )

        # If the dialect has an override, use it
        if hasattr(sql_dialect, "absolute_time_difference"):
            return sql_dialect.absolute_time_difference(self)

        sqlglot_base_dialect_sql = (
            "abs(TIME_TO_UNIX(___col____l)"
            " - TIME_TO_UNIX(___col____r))"
            f"<= {self.time_threshold_seconds}"
        )

        sqlglot_dialect_name = sql_dialect.sqlglot_name
        translated = _translate_sql_string(
            sqlglot_base_dialect_sql, sqlglot_dialect_name
        )
        col = self.col_expression
        translated = translated.replace("___col____l", col.name_l)
        translated = translated.replace("___col____r", col.name_r)
        return translated

    def create_label_for_charts(self) -> str:
        col = self.col_expression
        return (
            f"Abs difference of '{col.label} <= "
            f"{self.time_threshold_raw} {self.time_metric}'"
        )


class AbsoluteDateDifferenceLevel(AbsoluteTimeDifferenceLevel):
    @property
    def datetime_parsed_column_expression(self):
        return self.col_expression.try_parse_date


class DistanceInKMLevel(ComparisonLevelCreator):
    def __init__(
        self,
        lat_col: str | ColumnExpression,
        long_col: str | ColumnExpression,
        km_threshold: Union[int, float],
        not_null: bool = False,
    ):
        """Use the haversine formula to transform comparisons of lat,lngs
        into distances measured in kilometers

        Arguments:
            lat_col (str): The name of a latitude column or the respective array
                or struct column column containing the information
                For example: long_lat['lat'] or long_lat[0]
            long_col (str): The name of a longitudinal column or the respective array
                or struct column column containing the information, plus an index.
                For example: long_lat['long'] or long_lat[1]
            km_threshold (int): The total distance in kilometers to evaluate your
                comparisons against
            not_null (bool): If true, ensure no attempt is made to compute this if
              any inputs are null. This is only necessary if you are not
                capturing nulls elsewhere in your comparison level.

        """
        self.lat_col_expression = ColumnExpression.instantiate_if_str(lat_col)
        self.long_col_expression = ColumnExpression.instantiate_if_str(long_col)

        self.km_threshold = km_threshold
        self.not_null = not_null

    def create_sql(self, sql_dialect: SplinkDialect) -> str:
        self.lat_col_expression.sql_dialect = sql_dialect
        lat_col = self.lat_col_expression

        self.long_col_expression.sql_dialect = sql_dialect
        long_col = self.long_col_expression

        lat_l, lat_r = lat_col.name_l, lat_col.name_r
        long_l, long_r = long_col.name_l, long_col.name_r

        distance_km_sql = (
            f"{great_circle_distance_km_sql(lat_l, lat_r, long_l, long_r)} "
            f"<= {self.km_threshold}"
        )

        if self.not_null:
            null_sql = " AND ".join(
                [f"{c} is not null" for c in [lat_r, lat_l, long_l, long_r]]
            )
            distance_km_sql = f"({null_sql}) AND {distance_km_sql}"

        return distance_km_sql

    def create_label_for_charts(self) -> str:
        return f"Distance less than {self.km_threshold}km"
    
class ArrayStringDistanceLevel(ComparisonLevelCreator):
    def __init__(self, col_name: str | ColumnExpression, distance_threshold: int, distance_function: str):
        """Represents a comparison level based around the distance between
        arrays

        Args:
            col_name (str): Input column name
            distance_threshold (int): the maximum distance between string 
                elements in the arrays for this comparison level.
            distance_function (str): Distance function name to calculate 
                pair-wise between arrays
        """

        self.col_expression = ColumnExpression.instantiate_if_str(col_name)
        self.distance_threshold = validate_numeric_parameter(
            lower_bound=0,
            upper_bound=float("inf"),
            parameter_value=distance_threshold,
            level_name=self.__class__.__name__,
            parameter_name="distance_threshold",
        )
        self.distance_function = validate_categorical_parameter(
            allowed_values=["levenshtein", "damerau_levenshtein", "jaro_winkler", "jaro"],
            parameter_value=distance_function,
            level_name=self.__class__.__name__,
            parameter_name="distance_function"
        )
    
    @unsupported_splink_dialects(["sqlite", "spark", "postgres", "athena"])
    def create_sql(self, sql_dialect: SplinkDialect) -> str:
        self.col_expression.sql_dialect = sql_dialect
        col = self.col_expression
        if (self.distance_function == "levenshtein"):
            d_fn = sql_dialect.levenshtein_function_name
        elif (self.distance_function == "damerau_levenshtein"):
            d_fn = sql_dialect.damerau_levenshtein_function_name
        elif (self.distance_function == "jaro_winkler"):
            d_fn = sql_dialect.jaro_winkler_function_name
        elif (self.distance_function == "jaro"):
            d_fn = sql_dialect.jaro_function_name
        return (
            f"""list_max(
                    list_transform(
                        flatten(
                            list_transform(
                                {col.name_l}, 
                                x -> list_transform(
                                    {col.name_r}, 
                                    y -> [x,y]
                                )
                            )
                        ), 
                        pair -> {d_fn}(pair[1], pair[2])
                    )
                ) <= {self.distance_threshold}"""
        )
    
    def create_label_for_charts(self) -> str:
        return f"Array string distance <= {self.distance_threshold}"


class ArrayIntersectLevel(ComparisonLevelCreator):
    def __init__(self, col_name: str | ColumnExpression, min_intersection: int):
        """Represents a comparison level based around the size of an intersection of
        arrays

        Args:
            col_name (str): Input column name
            min_intersection (int, optional): The minimum cardinality of the
                intersection of arrays for this comparison level. Defaults to 1
        """

        self.col_expression = ColumnExpression.instantiate_if_str(col_name)
        self.min_intersection = validate_numeric_parameter(
            lower_bound=0,
            upper_bound=float("inf"),
            parameter_value=min_intersection,
            level_name=self.__class__.__name__,
            parameter_name="min_intersection",
        )

    @unsupported_splink_dialects(["sqlite"])
    def create_sql(self, sql_dialect: SplinkDialect) -> str:
        if hasattr(sql_dialect, "array_intersect"):
            return sql_dialect.array_intersect(self)

        sqlglot_dialect_name = sql_dialect.sqlglot_name

        sqlglot_base_dialect_sql = f"""
            ARRAY_SIZE(ARRAY_INTERSECT(___col____l, ___col____r))
                >= {self.min_intersection}
                """
        translated = _translate_sql_string(
            sqlglot_base_dialect_sql, sqlglot_dialect_name
        )

        self.col_expression.sql_dialect = sql_dialect
        col = self.col_expression
        col = self.col_expression
        translated = translated.replace("___col____l", col.name_l)
        translated = translated.replace("___col____r", col.name_r)
        return translated

    def create_label_for_charts(self) -> str:
        return f"Array intersection size >= {self.min_intersection}"


class PercentageDifferenceLevel(ComparisonLevelCreator):
    def __init__(self, col_name: str, percentage_threshold: float):
        """
        Represents a comparison level where the difference between two numerical
        values is within a specified percentage threshold.

        The percentage difference is calculated as the absolute difference between the
        two values divided by the greater of the two values.

        Args:
            col_name (str): Input column name.
            percentage_threshold (float): The threshold percentage to use
                to assess similarity e.g. 0.1 for 10%.
        """
        if not 0 <= percentage_threshold <= 1:
            raise ValueError("percentage_threshold must be between 0 and 1")

        self.col_expression = ColumnExpression.instantiate_if_str(col_name)
        self.percentage_threshold = percentage_threshold

    def create_sql(self, sql_dialect: SplinkDialect) -> str:
        self.col_expression.sql_dialect = sql_dialect
        col = self.col_expression
        return (
            f"(ABS({col.name_l} - {col.name_r}) / "
            f"(CASE "
            f"WHEN {col.name_r} > {col.name_l} THEN {col.name_r} "
            f"ELSE {col.name_l} "
            f"END)) < {self.percentage_threshold}"
        )

    def create_label_for_charts(self) -> str:
        col = self.col_expression
        return (
            f"Percentage difference of '{col.label}' "
            f"within {self.percentage_threshold:,.2%}"
        )
=======
from splink.internals.comparison_level_library import (
    AbsoluteDateDifferenceLevel,
    AbsoluteTimeDifferenceLevel,
    And,
    ArrayIntersectLevel,
    ColumnsReversedLevel,
    CustomLevel,
    DamerauLevenshteinLevel,
    DistanceFunctionLevel,
    DistanceInKMLevel,
    ElseLevel,
    ExactMatchLevel,
    JaccardLevel,
    JaroLevel,
    JaroWinklerLevel,
    LevenshteinLevel,
    LiteralMatchLevel,
    Not,
    NullLevel,
    Or,
    PercentageDifferenceLevel,
)

__all__ = [
    "NullLevel",
    "ElseLevel",
    "CustomLevel",
    "ExactMatchLevel",
    "LiteralMatchLevel",
    "ColumnsReversedLevel",
    "LevenshteinLevel",
    "DamerauLevenshteinLevel",
    "JaroWinklerLevel",
    "JaroLevel",
    "JaccardLevel",
    "DistanceFunctionLevel",
    "AbsoluteTimeDifferenceLevel",
    "AbsoluteDateDifferenceLevel",
    "DistanceInKMLevel",
    "ArrayIntersectLevel",
    "PercentageDifferenceLevel",
    "And",
    "Not",
    "Or",
]
>>>>>>> 5f59ebc6
<|MERGE_RESOLUTION|>--- conflicted
+++ resolved
@@ -1,853 +1,3 @@
-<<<<<<< HEAD
-from __future__ import annotations
-
-from functools import wraps
-from typing import Callable, List, Literal, TypeVar, Union
-
-from sqlglot import TokenError, parse_one
-
-from .column_expression import ColumnExpression
-
-# import composition functions for export
-from .comparison_level_composition import And, Not, Or  # NOQA: F401
-from .comparison_level_creator import ComparisonLevelCreator
-from .comparison_level_sql import great_circle_distance_km_sql
-from .dialects import SplinkDialect
-
-# type aliases:
-T = TypeVar("T", bound=ComparisonLevelCreator)
-CreateSQLFunctionType = Callable[[T, SplinkDialect], str]
-
-
-def unsupported_splink_dialects(
-    unsupported_dialects: List[str],
-) -> Callable[[CreateSQLFunctionType[T]], CreateSQLFunctionType[T]]:
-    def decorator(func: CreateSQLFunctionType[T]) -> CreateSQLFunctionType[T]:
-        @wraps(func)
-        def wrapper(self, splink_dialect: SplinkDialect) -> str:
-            if splink_dialect.name in unsupported_dialects:
-                raise ValueError(
-                    f"Dialect {splink_dialect.name} is not supported "
-                    f"for {self.__class__.__name__}"
-                )
-            return func(self, splink_dialect)
-
-        return wrapper
-
-    return decorator
-
-
-def _translate_sql_string(
-    sqlglot_base_dialect_sql: str,
-    to_sqlglot_dialect: str,
-    from_sqlglot_dialect: str = None,
-) -> str:
-    tree = parse_one(sqlglot_base_dialect_sql, read=from_sqlglot_dialect)
-
-    return tree.sql(dialect=to_sqlglot_dialect)
-
-
-def validate_numeric_parameter(
-    lower_bound: Union[int, float],
-    upper_bound: Union[int, float],
-    parameter_value: Union[int, float],
-    level_name: str,
-    parameter_name: str = "distance_threshold",
-) -> Union[int, float]:
-    """Check if a distance threshold falls between two bounds."""
-    if not isinstance(parameter_value, (int, float)):
-        raise TypeError(
-            f"'{parameter_name}' must be numeric, but received type "
-            f"{type(parameter_value)}"
-        )
-    if lower_bound <= parameter_value <= upper_bound:
-        return parameter_value
-    else:
-        raise ValueError(
-            f"'{parameter_name}' must be between "
-            f"{lower_bound} and {upper_bound} for {level_name}"
-        )
-
-
-def validate_categorical_parameter(
-    allowed_values: List[str],
-    parameter_value: str,
-    level_name: str,
-    parameter_name: str,
-) -> str:
-    """Check if a distance threshold falls between two bounds."""
-    if parameter_value in allowed_values:
-        return parameter_value
-    else:
-        comma_quote_separated_options = "', '".join(allowed_values)
-        raise ValueError(
-            f"'{parameter_name}' must be one of: " f"'{comma_quote_separated_options}'"
-        )
-
-
-class NullLevel(ComparisonLevelCreator):
-    def __init__(
-        self,
-        col_name: Union[str, ColumnExpression],
-        valid_string_pattern: str = None,
-    ):
-        col_expression = ColumnExpression.instantiate_if_str(col_name)
-
-        if valid_string_pattern is not None:
-            col_expression = col_expression.regex_extract(valid_string_pattern)
-        self.col_expression = col_expression
-        self.is_null_level = True
-
-    def create_sql(self, sql_dialect: SplinkDialect) -> str:
-        self.col_expression.sql_dialect = sql_dialect
-        col = self.col_expression
-        null_sql = f"{col.name_l} IS NULL OR {col.name_r} IS NULL"
-        return null_sql
-
-    def create_label_for_charts(self) -> str:
-        return f"{self.col_expression.label} is NULL"
-
-
-class ElseLevel(ComparisonLevelCreator):
-    def create_sql(self, sql_dialect: SplinkDialect) -> str:
-        return "ELSE"
-
-    def create_label_for_charts(self) -> str:
-        return "All other comparisons"
-
-
-class CustomLevel(ComparisonLevelCreator):
-    def __init__(
-        self,
-        sql_condition: str,
-        label_for_charts: str = None,
-        base_dialect_str: str = None,
-    ):
-        """Represents a comparison level with a custom sql expression
-
-        Must be in a form suitable for use in a SQL CASE WHEN expression
-        e.g. "substr(name_l, 1, 1) = substr(name_r, 1, 1)"
-
-        Args:
-            sql_condition (str): SQL condition to assess similarity
-            label_for_charts (str, optional): A label for this level to be used in
-                charts. Default None, so that `sql_condition` is used
-            base_dialect_str (str, optional): If specified, the SQL dialect that
-                this expression will parsed as when attempting to translate to
-                other backends
-
-        """
-        self.sql_condition = sql_condition
-        self.label_for_charts = label_for_charts
-        self.base_dialect_str = base_dialect_str
-
-    def create_sql(self, sql_dialect: SplinkDialect) -> str:
-        sql_condition = self.sql_condition
-        if self.base_dialect_str is not None:
-            base_dialect = SplinkDialect.from_string(self.base_dialect_str)
-            # if we are told it is one dialect, but try to create comparison level
-            # of another, try to translate with sqlglot
-            if sql_dialect != base_dialect:
-                base_dialect_sqlglot_name = base_dialect.sqlglot_name
-
-                # as default, translate condition into our dialect
-                try:
-                    sql_condition = _translate_sql_string(
-                        sql_condition,
-                        sql_dialect.sqlglot_name,
-                        base_dialect_sqlglot_name,
-                    )
-                # if we hit a sqlglot error, assume users knows what they are doing,
-                # e.g. it is something custom / unknown to sqlglot
-                # error will just appear when they try to use it
-                except TokenError:
-                    pass
-        return sql_condition
-
-    def create_label_for_charts(self) -> str:
-        return (
-            self.label_for_charts
-            if self.label_for_charts is not None
-            else self.sql_condition
-        )
-
-
-class ExactMatchLevel(ComparisonLevelCreator):
-    def __init__(
-        self,
-        col_name: Union[str, ColumnExpression],
-        term_frequency_adjustments: bool = False,
-    ):
-        """Represents a comparison level where there is an exact match
-
-        e.g. val_l = val_r
-
-        Args:
-            col_name (str): Input column name
-            term_frequency_adjustments (bool, optional): If True, apply term frequency
-                adjustments to the exact match level. Defaults to False.
-
-        """
-        self.col_expression = ColumnExpression.instantiate_if_str(col_name)
-        self.term_frequency_adjustments = term_frequency_adjustments
-        self.is_exact_match_level = True
-
-    @property
-    def term_frequency_adjustments(self):
-        # mypy doesn't know about attribute as we use magic in .configure()
-        return self.tf_adjustment_column is not None  # type: ignore [attr-defined]
-
-    @term_frequency_adjustments.setter
-    def term_frequency_adjustments(self, term_frequency_adjustments: bool):
-        if term_frequency_adjustments:
-            if not self.col_expression.is_pure_column_or_column_reference:
-                raise ValueError(
-                    "The boolean term_frequency_adjustments argument"
-                    " can only be used if the column name has no "
-                    "transforms applied to it such as lower(), "
-                    "substr() etc."
-                )
-            # leave tf_minimum_u_value as None
-            # Since we know that it's a pure column reference it's fine to assign the
-            # raw unescaped value to the dict - it will be processed via `InputColumn`
-            # when the dict is read
-
-            self.configure(
-                tf_adjustment_column=self.col_expression.raw_sql_expression,
-                tf_adjustment_weight=1.0,
-            )
-
-        # TODO: how to 'turn off'?? configure doesn't currently allow
-
-    def create_sql(self, sql_dialect: SplinkDialect) -> str:
-        self.col_expression.sql_dialect = sql_dialect
-        col = self.col_expression
-        return f"{col.name_l} = {col.name_r}"
-
-    def create_label_for_charts(self) -> str:
-        return f"Exact match on {self.col_expression.label}"
-
-
-class LiteralMatchLevel(ComparisonLevelCreator):
-    def __init__(
-        self,
-        col_name: Union[str, ColumnExpression],
-        literal_value: str,
-        literal_datatype: str,
-        side_of_comparison: str = "both",
-    ):
-        self.side_of_comparison = validate_categorical_parameter(
-            allowed_values=["left", "right", "both"],
-            parameter_value=side_of_comparison,
-            level_name=self.__class__.__name__,
-            parameter_name="side_of_comparison",
-        )
-
-        self.col_expression = ColumnExpression.instantiate_if_str(col_name)
-        self.literal_value_undialected = literal_value
-
-        self.literal_datatype = validate_categorical_parameter(
-            allowed_values=["string", "int", "float", "date"],
-            parameter_value=literal_datatype,
-            level_name=self.__class__.__name__,
-            parameter_name="literal_datatype",
-        )
-
-    def create_sql(self, sql_dialect: SplinkDialect) -> str:
-        self.col_expression.sql_dialect = sql_dialect
-        col = self.col_expression
-        dialect = sql_dialect.sqlglot_name
-        lit = self.literal_value_undialected
-
-        if self.literal_datatype == "string":
-            dialected = parse_one(f"'{lit}'").sql(dialect)
-        elif self.literal_datatype == "date":
-            dialected = parse_one(f"cast('{lit}' as date)").sql(dialect)
-        elif self.literal_datatype == "int":
-            dialected = parse_one(f"cast({lit} as int)").sql(dialect)
-        elif self.literal_datatype == "float":
-            dialected = parse_one(f"cast({lit} as float)").sql(dialect)
-
-        if self.side_of_comparison == "left":
-            return f"{col.name_l} = {dialected}"
-        elif self.side_of_comparison == "right":
-            return f"{col.name_r} = {dialected}"
-        elif self.side_of_comparison == "both":
-            return f"{col.name_l} = {dialected}" f" AND {col.name_r} = {dialected}"
-        raise ValueError(f"Invalid `side_of_comparison`: {self.side_of_comparison}.")
-
-    def create_label_for_charts(self) -> str:
-        return (
-            f"{self.col_expression.label} = {self.literal_value_undialected} "
-            f"on {self.side_of_comparison}"
-        )
-
-
-class ColumnsReversedLevel(ComparisonLevelCreator):
-    def __init__(
-        self,
-        col_name_1: Union[str, ColumnExpression],
-        col_name_2: Union[str, ColumnExpression],
-    ):
-        """Represents a comparison level where the columns are reversed. For example,
-        if surname is in the forename field and vice versa
-
-        Args:
-            col_name_1 (str): First column, e.g. forename
-            col_name_2 (str): Second column, e.g. surname
-        """
-        self.col_expression_1 = ColumnExpression.instantiate_if_str(col_name_1)
-        self.col_expression_2 = ColumnExpression.instantiate_if_str(col_name_2)
-
-    def create_sql(self, sql_dialect: SplinkDialect) -> str:
-        self.col_expression_1.sql_dialect = sql_dialect
-        self.col_expression_2.sql_dialect = sql_dialect
-        col_1 = self.col_expression_1
-        col_2 = self.col_expression_2
-
-        return (
-            f"{col_1.name_l} = {col_2.name_r} " f"AND {col_1.name_r} = {col_2.name_l}"
-        )
-
-    def create_label_for_charts(self) -> str:
-        col_1 = self.col_expression_1
-        col_2 = self.col_expression_2
-        return f"Match on reversed cols: {col_1.label} and {col_2.label}"
-
-
-class LevenshteinLevel(ComparisonLevelCreator):
-    def __init__(self, col_name: Union[str, ColumnExpression], distance_threshold: int):
-        """A comparison level using a sqlglot_dialect_name distance function
-
-        e.g. levenshtein(val_l, val_r) <= distance_threshold
-
-        Args:
-            col_name (str): Input column name
-            distance_threshold (int): The threshold to use to assess
-                similarity
-        """
-        self.col_expression = ColumnExpression.instantiate_if_str(col_name)
-        self.distance_threshold = distance_threshold
-
-    def create_sql(self, sql_dialect: SplinkDialect) -> str:
-        self.col_expression.sql_dialect = sql_dialect
-        col = self.col_expression
-        lev_fn = sql_dialect.levenshtein_function_name
-        return f"{lev_fn}({col.name_l}, {col.name_r}) <= {self.distance_threshold}"
-
-    def create_label_for_charts(self) -> str:
-        col = self.col_expression
-        return f"Levenshtein distance of {col.label} <= {self.distance_threshold}"
-
-
-class DamerauLevenshteinLevel(ComparisonLevelCreator):
-    def __init__(self, col_name: Union[str, ColumnExpression], distance_threshold: int):
-        """A comparison level using a Damerau-Levenshtein distance function
-
-        e.g. damerau_levenshtein(val_l, val_r) <= distance_threshold
-
-        Args:
-            col_name (str): Input column name
-            distance_threshold (int): The threshold to use to assess
-                similarity
-        """
-        self.col_expression = ColumnExpression.instantiate_if_str(col_name)
-        self.distance_threshold = distance_threshold
-
-    def create_sql(self, sql_dialect: SplinkDialect) -> str:
-        self.col_expression.sql_dialect = sql_dialect
-        col = self.col_expression
-        dm_lev_fn = sql_dialect.damerau_levenshtein_function_name
-        return f"{dm_lev_fn}({col.name_l}, {col.name_r}) <= {self.distance_threshold}"
-
-    def create_label_for_charts(self) -> str:
-        return (
-            f"Damerau-Levenshtein distance of {self.col_expression.label} "
-            f"<= {self.distance_threshold}"
-        )
-
-
-class JaroWinklerLevel(ComparisonLevelCreator):
-    def __init__(
-        self,
-        col_name: Union[str, ColumnExpression],
-        distance_threshold: Union[int, float],
-    ):
-        """A comparison level using a Jaro-Winkler distance function
-
-        e.g. `jaro_winkler(val_l, val_r) >= distance_threshold`
-
-        Args:
-            col_name (str): Input column name
-            distance_threshold (Union[int, float]): The threshold to use to assess
-                similarity
-        """
-
-        self.col_expression = ColumnExpression.instantiate_if_str(col_name)
-        self.distance_threshold = validate_numeric_parameter(
-            lower_bound=0,
-            upper_bound=1,
-            parameter_value=distance_threshold,
-            level_name=self.__class__.__name__,
-        )
-
-    def create_sql(self, sql_dialect: SplinkDialect) -> str:
-        self.col_expression.sql_dialect = sql_dialect
-        col = self.col_expression
-        jw_fn = sql_dialect.jaro_winkler_function_name
-        return f"{jw_fn}({col.name_l}, {col.name_r}) >= {self.distance_threshold}"
-
-    def create_label_for_charts(self) -> str:
-        col = self.col_expression
-        return f"Jaro-Winkler distance of {col.label} >= {self.distance_threshold}"
-
-
-class JaroLevel(ComparisonLevelCreator):
-    def __init__(
-        self,
-        col_name: Union[str, ColumnExpression],
-        distance_threshold: Union[int, float],
-    ):
-        """A comparison level using a Jaro distance function
-
-        e.g. `jaro(val_l, val_r) >= distance_threshold`
-
-        Args:
-            col_name (str): Input column name
-            distance_threshold (Union[int, float]): The threshold to use to assess
-                similarity
-        """
-
-        self.col_expression = ColumnExpression.instantiate_if_str(col_name)
-        self.distance_threshold = validate_numeric_parameter(
-            lower_bound=0,
-            upper_bound=1,
-            parameter_value=distance_threshold,
-            level_name=self.__class__.__name__,
-        )
-
-    def create_sql(self, sql_dialect: SplinkDialect) -> str:
-        self.col_expression.sql_dialect = sql_dialect
-        col = self.col_expression
-        j_fn = sql_dialect.jaro_function_name
-        return f"{j_fn}({col.name_l}, {col.name_r}) >= {self.distance_threshold}"
-
-    def create_label_for_charts(self) -> str:
-        col = self.col_expression
-        return f"Jaro distance of '{col.label} >= {self.distance_threshold}'"
-
-
-class JaccardLevel(ComparisonLevelCreator):
-    def __init__(
-        self,
-        col_name: Union[str, ColumnExpression],
-        distance_threshold: Union[int, float],
-    ):
-        """A comparison level using a Jaccard distance function
-
-        e.g. `jaccard(val_l, val_r) >= distance_threshold`
-
-        Args:
-            col_name (str): Input column name
-            distance_threshold (Union[int, float]): The threshold to use to assess
-                similarity
-        """
-
-        self.col_expression = ColumnExpression.instantiate_if_str(col_name)
-        self.distance_threshold = validate_numeric_parameter(
-            lower_bound=0,
-            upper_bound=1,
-            parameter_value=distance_threshold,
-            level_name=self.__class__.__name__,
-        )
-
-    def create_sql(self, sql_dialect: SplinkDialect) -> str:
-        self.col_expression.sql_dialect = sql_dialect
-        col = self.col_expression
-        j_fn = sql_dialect.jaccard_function_name
-        return f"{j_fn}({col.name_l}, {col.name_r}) >= {self.distance_threshold}"
-
-    def create_label_for_charts(self) -> str:
-        col = self.col_expression
-        return f"Jaccard distance of '{col.label} >= {self.distance_threshold}'"
-
-
-class DistanceFunctionLevel(ComparisonLevelCreator):
-    def __init__(
-        self,
-        col_name: Union[str, ColumnExpression],
-        distance_function_name: str,
-        distance_threshold: Union[int, float],
-        higher_is_more_similar: bool = True,
-    ):
-        """A comparison level using an arbitrary distance function
-
-        e.g. `custom_distance(val_l, val_r) >= (<=) distance_threshold`
-
-        The function given by `distance_function_name` must exist in the SQL
-        backend you use, and must take two parameters of the type in `col_name,
-        returning a numeric type
-
-        Args:
-            col_name (str | ColumnExpression): Input column name
-            distance_function_name (str): the name of the SQL distance function
-            distance_threshold (Union[int, float]): The threshold to use to assess
-                similarity
-            higher_is_more_similar (bool): Are higher values of the distance function
-                more similar? (e.g. True for Jaro-Winkler, False for Levenshtein)
-                Default is True
-        """
-
-        self.col_expression = ColumnExpression.instantiate_if_str(col_name)
-        self.distance_function_name = distance_function_name
-        self.distance_threshold = distance_threshold
-        self.higher_is_more_similar = higher_is_more_similar
-
-    def create_sql(self, sql_dialect: SplinkDialect) -> str:
-        self.col_expression.sql_dialect = sql_dialect
-        col = self.col_expression
-        d_fn = self.distance_function_name
-        less_or_greater_than = ">" if self.higher_is_more_similar else "<"
-        return (
-            f"{d_fn}({col.name_l}, {col.name_r}) "
-            f"{less_or_greater_than}= {self.distance_threshold}"
-        )
-
-    def create_label_for_charts(self) -> str:
-        col = self.col_expression
-        less_or_greater = "greater" if self.higher_is_more_similar else "less"
-        return (
-            f"`{self.distance_function_name}` distance of '{col.label} "
-            f"{less_or_greater} than {self.distance_threshold}'"
-        )
-
-
-DateMetricType = Literal["second", "minute", "hour", "day", "month", "year"]
-
-
-class AbsoluteTimeDifferenceLevel(ComparisonLevelCreator):
-    def __init__(
-        self,
-        col_name: Union[str, ColumnExpression],
-        *,
-        input_is_string: bool,
-        threshold: Union[int, float],
-        metric: DateMetricType,
-        datetime_format: str = None,
-    ):
-        """
-        Computes the absolute elapsed time between two dates (total duration).
-
-        This function computes the amount of time that has passed between two dates,
-        in contrast to functions like `date_diff` found in some SQL backends,
-        which count the number of full calendar intervals (e.g., months, years) crossed.
-
-        For instance, the difference between January 29th and March 2nd would be less
-        than two months in terms of elapsed time, unlike a `date_diff` calculation that
-        would give an answer of 2 calendar intervals crossed.
-
-        That the thresold is inclusive e.g. a level with a 10 day threshold
-        will include difference in date of 10 days.
-
-        Args:
-            col_name (str): The name of the input column containing the dates to compare
-            input_is_string (bool): Indicates if the input date/times are in
-                string format, requiring parsing according to `datetime_format`.
-            threshold (int): The maximum allowed difference between the two dates,
-                in units specified by `date_metric`.
-            metric (str): The unit of time to use when comparing the dates.
-                Can be 'second', 'minute', 'hour', 'day', 'month', or 'year'.
-            datetime_format (str, optional): The format string for parsing dates.
-                ISO 8601 format used if not provided.
-
-
-        """
-        self.col_expression = ColumnExpression.instantiate_if_str(col_name)
-        self.time_threshold_raw = validate_numeric_parameter(
-            lower_bound=0,
-            upper_bound=float("inf"),
-            parameter_value=threshold,
-            level_name=self.__class__.__name__,
-            parameter_name="threshold",
-        )
-        self.time_metric = validate_categorical_parameter(
-            allowed_values=["second", "minute", "hour", "day", "month", "year"],
-            parameter_value=metric,
-            level_name=self.__class__.__name__,
-            parameter_name="metric",
-        )
-
-        self.time_threshold_seconds = self.convert_time_metric_to_seconds(
-            self.time_threshold_raw, self.time_metric
-        )
-
-        self.datetime_format = datetime_format
-        self.input_is_string = input_is_string
-
-    def convert_time_metric_to_seconds(self, threshold: float, metric: str) -> float:
-        conversion_factors = {
-            "second": 1,
-            "minute": 60,
-            "hour": 60 * 60,
-            "day": 60 * 60 * 24,
-            "month": 60 * 60 * 24 * 365.25 / 12,
-            "year": 60 * 60 * 24 * 365.25,
-        }
-        return threshold * conversion_factors[metric]
-
-    @property
-    def datetime_parsed_column_expression(self):
-        return self.col_expression.try_parse_timestamp
-
-    @unsupported_splink_dialects(["sqlite"])
-    def create_sql(self, sql_dialect: SplinkDialect) -> str:
-        """Use sqlglot to auto transpile where possible
-        Where sqlglot auto transpilation doesn't work correctly, a date_diff function
-        must be implemented in the dialect, which will be used instead
-        """
-
-        self.col_expression.sql_dialect = sql_dialect
-
-        if self.input_is_string:
-            self.col_expression = self.datetime_parsed_column_expression(
-                self.datetime_format
-            )
-
-        # If the dialect has an override, use it
-        if hasattr(sql_dialect, "absolute_time_difference"):
-            return sql_dialect.absolute_time_difference(self)
-
-        sqlglot_base_dialect_sql = (
-            "abs(TIME_TO_UNIX(___col____l)"
-            " - TIME_TO_UNIX(___col____r))"
-            f"<= {self.time_threshold_seconds}"
-        )
-
-        sqlglot_dialect_name = sql_dialect.sqlglot_name
-        translated = _translate_sql_string(
-            sqlglot_base_dialect_sql, sqlglot_dialect_name
-        )
-        col = self.col_expression
-        translated = translated.replace("___col____l", col.name_l)
-        translated = translated.replace("___col____r", col.name_r)
-        return translated
-
-    def create_label_for_charts(self) -> str:
-        col = self.col_expression
-        return (
-            f"Abs difference of '{col.label} <= "
-            f"{self.time_threshold_raw} {self.time_metric}'"
-        )
-
-
-class AbsoluteDateDifferenceLevel(AbsoluteTimeDifferenceLevel):
-    @property
-    def datetime_parsed_column_expression(self):
-        return self.col_expression.try_parse_date
-
-
-class DistanceInKMLevel(ComparisonLevelCreator):
-    def __init__(
-        self,
-        lat_col: str | ColumnExpression,
-        long_col: str | ColumnExpression,
-        km_threshold: Union[int, float],
-        not_null: bool = False,
-    ):
-        """Use the haversine formula to transform comparisons of lat,lngs
-        into distances measured in kilometers
-
-        Arguments:
-            lat_col (str): The name of a latitude column or the respective array
-                or struct column column containing the information
-                For example: long_lat['lat'] or long_lat[0]
-            long_col (str): The name of a longitudinal column or the respective array
-                or struct column column containing the information, plus an index.
-                For example: long_lat['long'] or long_lat[1]
-            km_threshold (int): The total distance in kilometers to evaluate your
-                comparisons against
-            not_null (bool): If true, ensure no attempt is made to compute this if
-              any inputs are null. This is only necessary if you are not
-                capturing nulls elsewhere in your comparison level.
-
-        """
-        self.lat_col_expression = ColumnExpression.instantiate_if_str(lat_col)
-        self.long_col_expression = ColumnExpression.instantiate_if_str(long_col)
-
-        self.km_threshold = km_threshold
-        self.not_null = not_null
-
-    def create_sql(self, sql_dialect: SplinkDialect) -> str:
-        self.lat_col_expression.sql_dialect = sql_dialect
-        lat_col = self.lat_col_expression
-
-        self.long_col_expression.sql_dialect = sql_dialect
-        long_col = self.long_col_expression
-
-        lat_l, lat_r = lat_col.name_l, lat_col.name_r
-        long_l, long_r = long_col.name_l, long_col.name_r
-
-        distance_km_sql = (
-            f"{great_circle_distance_km_sql(lat_l, lat_r, long_l, long_r)} "
-            f"<= {self.km_threshold}"
-        )
-
-        if self.not_null:
-            null_sql = " AND ".join(
-                [f"{c} is not null" for c in [lat_r, lat_l, long_l, long_r]]
-            )
-            distance_km_sql = f"({null_sql}) AND {distance_km_sql}"
-
-        return distance_km_sql
-
-    def create_label_for_charts(self) -> str:
-        return f"Distance less than {self.km_threshold}km"
-    
-class ArrayStringDistanceLevel(ComparisonLevelCreator):
-    def __init__(self, col_name: str | ColumnExpression, distance_threshold: int, distance_function: str):
-        """Represents a comparison level based around the distance between
-        arrays
-
-        Args:
-            col_name (str): Input column name
-            distance_threshold (int): the maximum distance between string 
-                elements in the arrays for this comparison level.
-            distance_function (str): Distance function name to calculate 
-                pair-wise between arrays
-        """
-
-        self.col_expression = ColumnExpression.instantiate_if_str(col_name)
-        self.distance_threshold = validate_numeric_parameter(
-            lower_bound=0,
-            upper_bound=float("inf"),
-            parameter_value=distance_threshold,
-            level_name=self.__class__.__name__,
-            parameter_name="distance_threshold",
-        )
-        self.distance_function = validate_categorical_parameter(
-            allowed_values=["levenshtein", "damerau_levenshtein", "jaro_winkler", "jaro"],
-            parameter_value=distance_function,
-            level_name=self.__class__.__name__,
-            parameter_name="distance_function"
-        )
-    
-    @unsupported_splink_dialects(["sqlite", "spark", "postgres", "athena"])
-    def create_sql(self, sql_dialect: SplinkDialect) -> str:
-        self.col_expression.sql_dialect = sql_dialect
-        col = self.col_expression
-        if (self.distance_function == "levenshtein"):
-            d_fn = sql_dialect.levenshtein_function_name
-        elif (self.distance_function == "damerau_levenshtein"):
-            d_fn = sql_dialect.damerau_levenshtein_function_name
-        elif (self.distance_function == "jaro_winkler"):
-            d_fn = sql_dialect.jaro_winkler_function_name
-        elif (self.distance_function == "jaro"):
-            d_fn = sql_dialect.jaro_function_name
-        return (
-            f"""list_max(
-                    list_transform(
-                        flatten(
-                            list_transform(
-                                {col.name_l}, 
-                                x -> list_transform(
-                                    {col.name_r}, 
-                                    y -> [x,y]
-                                )
-                            )
-                        ), 
-                        pair -> {d_fn}(pair[1], pair[2])
-                    )
-                ) <= {self.distance_threshold}"""
-        )
-    
-    def create_label_for_charts(self) -> str:
-        return f"Array string distance <= {self.distance_threshold}"
-
-
-class ArrayIntersectLevel(ComparisonLevelCreator):
-    def __init__(self, col_name: str | ColumnExpression, min_intersection: int):
-        """Represents a comparison level based around the size of an intersection of
-        arrays
-
-        Args:
-            col_name (str): Input column name
-            min_intersection (int, optional): The minimum cardinality of the
-                intersection of arrays for this comparison level. Defaults to 1
-        """
-
-        self.col_expression = ColumnExpression.instantiate_if_str(col_name)
-        self.min_intersection = validate_numeric_parameter(
-            lower_bound=0,
-            upper_bound=float("inf"),
-            parameter_value=min_intersection,
-            level_name=self.__class__.__name__,
-            parameter_name="min_intersection",
-        )
-
-    @unsupported_splink_dialects(["sqlite"])
-    def create_sql(self, sql_dialect: SplinkDialect) -> str:
-        if hasattr(sql_dialect, "array_intersect"):
-            return sql_dialect.array_intersect(self)
-
-        sqlglot_dialect_name = sql_dialect.sqlglot_name
-
-        sqlglot_base_dialect_sql = f"""
-            ARRAY_SIZE(ARRAY_INTERSECT(___col____l, ___col____r))
-                >= {self.min_intersection}
-                """
-        translated = _translate_sql_string(
-            sqlglot_base_dialect_sql, sqlglot_dialect_name
-        )
-
-        self.col_expression.sql_dialect = sql_dialect
-        col = self.col_expression
-        col = self.col_expression
-        translated = translated.replace("___col____l", col.name_l)
-        translated = translated.replace("___col____r", col.name_r)
-        return translated
-
-    def create_label_for_charts(self) -> str:
-        return f"Array intersection size >= {self.min_intersection}"
-
-
-class PercentageDifferenceLevel(ComparisonLevelCreator):
-    def __init__(self, col_name: str, percentage_threshold: float):
-        """
-        Represents a comparison level where the difference between two numerical
-        values is within a specified percentage threshold.
-
-        The percentage difference is calculated as the absolute difference between the
-        two values divided by the greater of the two values.
-
-        Args:
-            col_name (str): Input column name.
-            percentage_threshold (float): The threshold percentage to use
-                to assess similarity e.g. 0.1 for 10%.
-        """
-        if not 0 <= percentage_threshold <= 1:
-            raise ValueError("percentage_threshold must be between 0 and 1")
-
-        self.col_expression = ColumnExpression.instantiate_if_str(col_name)
-        self.percentage_threshold = percentage_threshold
-
-    def create_sql(self, sql_dialect: SplinkDialect) -> str:
-        self.col_expression.sql_dialect = sql_dialect
-        col = self.col_expression
-        return (
-            f"(ABS({col.name_l} - {col.name_r}) / "
-            f"(CASE "
-            f"WHEN {col.name_r} > {col.name_l} THEN {col.name_r} "
-            f"ELSE {col.name_l} "
-            f"END)) < {self.percentage_threshold}"
-        )
-
-    def create_label_for_charts(self) -> str:
-        col = self.col_expression
-        return (
-            f"Percentage difference of '{col.label}' "
-            f"within {self.percentage_threshold:,.2%}"
-        )
-=======
 from splink.internals.comparison_level_library import (
     AbsoluteDateDifferenceLevel,
     AbsoluteTimeDifferenceLevel,
@@ -892,5 +42,4 @@
     "And",
     "Not",
     "Or",
-]
->>>>>>> 5f59ebc6
+]