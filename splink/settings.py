from __future__ import annotations

import logging
from copy import deepcopy
<<<<<<< HEAD
from typing import List

from .blocking import BlockingRule
=======
from .parse_sql import get_columns_used_from_sql
from .misc import prob_to_bayes_factor, prob_to_match_weight, dedupe_preserving_order
>>>>>>> 013bc8c5
from .charts import m_u_parameters_chart, match_weights_chart
from .comparison import Comparison
from .comparison_level import ComparisonLevel
from .default_from_jsonschema import default_value_from_schema
from .input_column import InputColumn
from .misc import dedupe_preserving_order, prob_to_bayes_factor, prob_to_match_weight
from .parse_sql import get_columns_used_from_sql
from .validate_jsonschema import validate_settings_against_schema

logger = logging.getLogger(__name__)


class Settings:
    """The settings object contains the configuration and parameters of the data
    linking model"""

    def __init__(self, settings_dict):

        settings_dict = deepcopy(settings_dict)

        # If incoming comparisons are of type Comparison not dict, turn back into dict
        if "comparisons" in settings_dict:
            ccs = settings_dict["comparisons"]
        else:
            ccs = []
        ccs = [cc.as_dict() if isinstance(cc, Comparison) else cc for cc in ccs]

        settings_dict["comparisons"] = ccs

        # In incoming comparisons have nested ComparisonLevels, turn back into dict
        for comparison_dict in settings_dict["comparisons"]:
            comparison_dict["comparison_levels"] = [
                cl.as_dict() if isinstance(cl, ComparisonLevel) else cl
                for cl in comparison_dict["comparison_levels"]
            ]

        validate_settings_against_schema(settings_dict)

        self._settings_dict = settings_dict

        ccs = self._settings_dict["comparisons"]
        s_else_d = self._from_settings_dict_else_default
        self._sql_dialect = s_else_d("sql_dialect")

        self.comparisons: list[Comparison] = []
        for cc in ccs:
            self.comparisons.append(Comparison(cc, self))

        self._link_type = s_else_d("link_type")
        self._probability_two_random_records_match = s_else_d(
            "probability_two_random_records_match"
        )
        self._em_convergence = s_else_d("em_convergence")
        self._max_iterations = s_else_d("max_iterations")
        self._unique_id_column_name = s_else_d("unique_id_column_name")

        self._retain_matching_columns = s_else_d("retain_matching_columns")
        self._retain_intermediate_calculation_columns = s_else_d(
            "retain_intermediate_calculation_columns"
        )

        brs_as_strings = s_else_d("blocking_rules_to_generate_predictions")

        self._blocking_rules_to_generate_predictions = self._brs_as_objs(brs_as_strings)

        self._gamma_prefix = s_else_d("comparison_vector_value_column_prefix")
        self._bf_prefix = s_else_d("bayes_factor_column_prefix")
        self._tf_prefix = s_else_d("term_frequency_adjustment_column_prefix")
        self._blocking_rule_for_training = None
        self._training_mode = False

        self._warn_if_no_null_level_in_comparisons()

        self._additional_columns_to_retain_list = (
            self._get_additional_columns_to_retain()
        )

    def __deepcopy__(self, memo) -> Settings:
        """When we do EM training, we need a copy of the Settings which is independent
        of the original e.g. modifying the copy will not affect the original.
        This method implements ensures the Settings can be deepcopied."""
        cc = Settings(self.as_dict())
        return cc

    def _from_settings_dict_else_default(self, key):
        # Don't want a default of None because that's a valid value sometimes
        # i.e. need to distinguish between None and 'not found in settings dict'
        val = self._settings_dict.get(key, "__val_not_found_in_settings_dict__")
        if val == "__val_not_found_in_settings_dict__":
            val = default_value_from_schema(key, "root")
        return val

    def _warn_if_no_null_level_in_comparisons(self):
        for c in self.comparisons:
            if not c._has_null_level:
                logger.warning(
                    "Warning: No null level found for comparison "
                    f"{c._output_column_name}.\n"
                    "In most cases you want to define a comparison level that deals"
                    " with the case that one or both sides of the comparison are null."
                    "\nThis comparison level should have the `is_null_level` flag to "
                    "True in the settings for that comparison level"
                    "\nIf the column does not contain null values, or you know what "
                    "you're doing, you can ignore this warning"
                )

    def _get_additional_columns_to_retain(self):
        a_cols = self._from_settings_dict_else_default("additional_columns_to_retain")

        # Add any columns used in blocking rules but not model
        if self._retain_matching_columns:
            # Want to add any columns not already by the model
            used_by_brs = []
            for br in self._blocking_rules_to_generate_predictions:
                used_by_brs.extend(get_columns_used_from_sql(br.blocking_rule))

            used_by_brs = [InputColumn(c) for c in used_by_brs]

            used_by_brs = [c.unquote().name() for c in used_by_brs]
            already_used = self._columns_used_by_comparisons
            already_used = [InputColumn(c) for c in already_used]
            already_used = [c.unquote().name() for c in already_used]

            new_cols = list(set(used_by_brs) - set(already_used))
            a_cols.extend(new_cols)

        return a_cols

    @property
    def _cache_uid(self):
        s_else_d = self._from_settings_dict_else_default
        return s_else_d("linker_uid")

    @_cache_uid.setter
    def _cache_uid(self, value):
        self._settings_dict["linker_uid"] = value

    @property
    def _additional_columns_to_retain(self):
        cols = self._additional_columns_to_retain_list
        return [InputColumn(c, settings_obj=self) for c in cols]

    @property
    def _source_dataset_column_name_is_required(self):
        return self._link_type not in [
            "dedupe_only",
            "link_only_find_matches_to_new_records",
        ]

    @property
    def _source_dataset_column_name(self):
        if self._source_dataset_column_name_is_required:
            s_else_d = self._from_settings_dict_else_default
            return s_else_d("source_dataset_column_name")
        else:
            return None

    @property
    def _unique_id_input_columns(self) -> list[InputColumn]:
        cols = []

        if self._source_dataset_column_name_is_required:
            col = InputColumn(
                self._source_dataset_column_name,
                settings_obj=self,
            )
            cols.append(col)

        col = InputColumn(self._unique_id_column_name, settings_obj=self)
        cols.append(col)

        return cols

    @property
    def _term_frequency_columns(self) -> list[InputColumn]:
        cols = set()
        for cc in self.comparisons:
            cols.update(cc._tf_adjustment_input_col_names)
        return [InputColumn(c, settings_obj=self) for c in list(cols)]

    @property
    def _needs_matchkey_column(self) -> bool:
        """Where multiple `blocking_rules_to_generate_predictions` are specified,
        it's useful to include a matchkey column, that indicates from which blocking
        rule the pairwise record comparisons arose.

        This column is only needed if multiple rules are specified.
        """

        return len(self._blocking_rules_to_generate_predictions) > 1

    @property
    def _columns_used_by_comparisons(self):
        cols_used = []
        if self._source_dataset_column_name_is_required:
            cols_used.append(self._source_dataset_column_name)
        cols_used.append(self._unique_id_column_name)
        for cc in self.comparisons:
            cols = cc._input_columns_used_by_case_statement
            cols = [c.name() for c in cols]

            cols_used.extend(cols)
        return dedupe_preserving_order(cols_used)

    @property
    def _columns_to_select_for_blocking(self):
        cols = []

        for uid_col in self._unique_id_input_columns:
            cols.append(uid_col.l_name_as_l())
            cols.append(uid_col.r_name_as_r())

        for cc in self.comparisons:
            cols.extend(cc._columns_to_select_for_blocking)

        for add_col in self._additional_columns_to_retain:
            cols.extend(add_col.l_r_names_as_l_r())

        return dedupe_preserving_order(cols)

    @property
    def _columns_to_select_for_comparison_vector_values(self):
        cols = []

        for uid_col in self._unique_id_input_columns:
            cols.append(uid_col.name_l())
            cols.append(uid_col.name_r())

        for cc in self.comparisons:
            cols.extend(cc._columns_to_select_for_comparison_vector_values)

        for add_col in self._additional_columns_to_retain:
            cols.extend(add_col.names_l_r())

        if self._needs_matchkey_column:
            cols.append("match_key")

        cols = dedupe_preserving_order(cols)
        return cols

    @property
    def _columns_to_select_for_bayes_factor_parts(self):
        cols = []

        for uid_col in self._unique_id_input_columns:
            cols.append(uid_col.name_l())
            cols.append(uid_col.name_r())

        for cc in self.comparisons:
            cols.extend(cc._columns_to_select_for_bayes_factor_parts)

        for add_col in self._additional_columns_to_retain:
            cols.extend(add_col.names_l_r())

        if self._needs_matchkey_column:
            cols.append("match_key")

        cols = dedupe_preserving_order(cols)
        return cols

    @property
    def _columns_to_select_for_predict(self):
        cols = []

        for uid_col in self._unique_id_input_columns:
            cols.append(uid_col.name_l())
            cols.append(uid_col.name_r())

        for cc in self.comparisons:
            cols.extend(cc._columns_to_select_for_predict)

        for add_col in self._additional_columns_to_retain:
            cols.extend(add_col.names_l_r())

        if self._needs_matchkey_column:
            cols.append("match_key")

        cols = dedupe_preserving_order(cols)
        return cols

    def _get_comparison_by_output_column_name(self, name):
        for cc in self.comparisons:
            if cc._output_column_name == name:
                return cc
        raise ValueError(f"No comparison column with name {name}")

    def _brs_as_objs(self, brs_as_strings):
        brs_as_objs = []
        for br in brs_as_strings:
            if isinstance(br, dict):
                br = BlockingRule(
                    br["blocking_rule"], salting_partitions=br["salting_partitions"]
                )
                br.preceding_rules = brs_as_objs.copy()
                brs_as_objs.append(br)
            else:
                br = BlockingRule(br)
                br.preceding_rules = brs_as_objs.copy()
                brs_as_objs.append(br)

        return brs_as_objs

    def _get_comparison_levels_corresponding_to_training_blocking_rule(
        self, blocking_rule
    ):
        """
        If we block on (say) first name and surname, then all blocked comparisons are
        guaranteed to have a match on first name and surname

        The probability two random records match must be adjusted for the fact this is a
        subset of the comparisons

        To correctly adjust, we need to find one or more comparison levels corresponding
        to the blocking rule and use their bayes factor

        In the example, we need to find a comparison level for an exact match on first
        name, and one for an exact match on surname

        Or alternatively (and preferably, to avoid correlation issues), a comparison
        level for an exact match on first_name AND surname.   i.e. a single level for
        exact match on full name

        """
        blocking_exact_match_columns = set(get_columns_used_from_sql(blocking_rule))

        ccs = self.comparisons

        exact_comparison_levels = []
        for cc in ccs:
            for cl in cc.comparison_levels:
                if cl._is_exact_match:
                    exact_comparison_levels.append(cl)

        # Where exact match on multiple columns exists, use that instead of individual
        # exact match columns
        # So for example, if we have a param estimate for exact match on first name AND
        # surname, prefer that
        # over individual estimtes for exact match first name and surname.
        exact_comparison_levels.sort(key=lambda x: -len(x._exact_match_colnames))

        comparison_levels_corresponding_to_blocking_rule = []
        for cl in exact_comparison_levels:
            exact_cols = set(cl._exact_match_colnames)
            if exact_cols.issubset(blocking_exact_match_columns):
                blocking_exact_match_columns = blocking_exact_match_columns - exact_cols
                comparison_levels_corresponding_to_blocking_rule.append(cl)

        return comparison_levels_corresponding_to_blocking_rule

    @property
    def _parameters_as_detailed_records(self):
        output = []
        for i, cc in enumerate(self.comparisons):
            records = cc._as_detailed_records
            for r in records:
                r[
                    "probability_two_random_records_match"
                ] = self._probability_two_random_records_match
                r["comparison_sort_order"] = i
            output.extend(records)

        prior_description = (
            "The probability that two random records drawn at random match is "
            f"{self._probability_two_random_records_match:.3f} or one in "
            f" {1/self._probability_two_random_records_match:,.1f} records."
            "This is equivalent to a starting match weight of "
            f"{prob_to_match_weight(self._probability_two_random_records_match):.3f}."
        )

        # Finally add a record for probability_two_random_records_match
        rr_match = self._probability_two_random_records_match
        prop_record = {
            "comparison_name": "probability_two_random_records_match",
            "sql_condition": None,
            "label_for_charts": "",
            "m_probability": None,
            "u_probability": None,
            "m_probability_description": None,
            "u_probability_description": None,
            "has_tf_adjustments": False,
            "tf_adjustment_column": None,
            "tf_adjustment_weight": None,
            "is_null_level": False,
            "bayes_factor": prob_to_bayes_factor(
                self._probability_two_random_records_match
            ),
            "log2_bayes_factor": prob_to_match_weight(
                self._probability_two_random_records_match
            ),
            "comparison_vector_value": 0,
            "max_comparison_vector_value": 0,
            "bayes_factor_description": prior_description,
            "probability_two_random_records_match": rr_match,
            "comparison_sort_order": -1,
        }
        output.insert(0, prop_record)
        return output

    @property
    def _parameter_estimates_as_records(self):
        output = []
        for i, cc in enumerate(self.comparisons):
            records = cc._parameter_estimates_as_records
            for r in records:
                r["comparison_sort_order"] = i
            output.extend(records)
        return output

    def as_dict(self):
        """Serialise the current settings (including any estimated model parameters)
        to a dictionary, enabling the settings to be saved to disk and reloaded
        """
        rr_match = self._probability_two_random_records_match
        current_settings = {
            "comparisons": [cc.as_dict() for cc in self.comparisons],
            "probability_two_random_records_match": rr_match,
        }
        return {**self._settings_dict, **current_settings}

    def _as_completed_dict(self):
        rr_match = self._probability_two_random_records_match
        current_settings = {
            "comparisons": [cc._as_completed_dict() for cc in self.comparisons],
            "probability_two_random_records_match": rr_match,
            "unique_id_column_name": self._unique_id_column_name,
            "source_dataset_column_name": self._source_dataset_column_name,
        }
        return {**self._settings_dict, **current_settings}

    def match_weights_chart(self, as_dict=False):
        records = self._parameters_as_detailed_records

        return match_weights_chart(records, as_dict=as_dict)

    def m_u_parameters_chart(self, as_dict=False):
        records = self._parameters_as_detailed_records
        return m_u_parameters_chart(records, as_dict=as_dict)

    def _columns_without_estimated_parameters_message(self):
        message_lines = []
        for c in self.comparisons:
            msg = c._is_trained_message
            if msg is not None:
                message_lines.append(c._is_trained_message)

        if len(message_lines) == 0:
            message = (
                "\nYour model is fully trained. All comparisons have at least "
                "one estimate for their m and u values"
            )
        else:
            message = "\nYour model is not yet fully trained. Missing estimates for:"
            message_lines.insert(0, message)
            message = "\n".join(message_lines)

        logger.info(message)

    @property
    def _is_fully_trained(self):
        return all([c._is_trained for c in self.comparisons])

    def _not_trained_messages(self):
        messages = []
        for c in self.comparisons:
            messages.extend(c._not_trained_messages)
        return messages

    @property
    def human_readable_description(self):
        comparison_descs = [
            c._human_readable_description_succinct for c in self.comparisons
        ]
        comparison_descs = "\n".join(comparison_descs)
        desc = (
            "SUMMARY OF LINKING MODEL\n"
            "------------------------\n"
            "The similarity of pairwise record comparison in your model will be "
            f"assessed as follows:\n\n{comparison_descs}"
        )
        return desc

    @property
    def salting_required(self):
        for br in self._blocking_rules_to_generate_predictions:
            if br.salting_partitions > 1:
                return True
        return False<|MERGE_RESOLUTION|>--- conflicted
+++ resolved
@@ -2,14 +2,11 @@
 
 import logging
 from copy import deepcopy
-<<<<<<< HEAD
 from typing import List
 
 from .blocking import BlockingRule
-=======
 from .parse_sql import get_columns_used_from_sql
 from .misc import prob_to_bayes_factor, prob_to_match_weight, dedupe_preserving_order
->>>>>>> 013bc8c5
 from .charts import m_u_parameters_chart, match_weights_chart
 from .comparison import Comparison
 from .comparison_level import ComparisonLevel
