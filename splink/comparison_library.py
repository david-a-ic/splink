--- conflicted
+++ resolved
@@ -150,9 +150,6 @@
         return self.col_expression.output_column_name
 
 
-<<<<<<< HEAD
-class DatediffAtThresholds(ComparisonCreator):
-=======
 class DamerauLevenshteinAtThresholds(ComparisonCreator):
     def __init__(
         self,
@@ -369,8 +366,7 @@
         return self.col_expression.output_column_name
 
 
-class DateDiffAtThresholds(ComparisonCreator):
->>>>>>> 8999341e
+class DatediffAtThresholds(ComparisonCreator):
     def __init__(
         self,
         col_name: str,
