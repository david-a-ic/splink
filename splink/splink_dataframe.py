--- conflicted
+++ resolved
@@ -22,12 +22,9 @@
         self.templated_name = templated_name
         self.physical_name = physical_name
         self.linker = linker
-<<<<<<< HEAD
+        self._target_schema = "splink"
         self.created_by_splink = False
         self.sql_used_to_create = None
-=======
-        self._target_schema = "splink"
->>>>>>> ee552dcc
 
     @property
     def columns(self):
