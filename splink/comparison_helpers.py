import re

import altair as alt
import jellyfish
import pandas as pd
import phonetics


def comparator_score(str1, str2):
    """Helper function to give the similarity between two strings for
    the string comparators in splink.

    Examples:
        >>> comparator_score("Richard", "iRchard")
    """

    scores = {}

    # Levenshtein distance
    lev_dist = jellyfish.levenshtein_distance(str1, str2)
    scores["levenshtein_distance"] = round(lev_dist, 3)

    # Damerau-Levenshtein distance
    dlev_dist = jellyfish.damerau_levenshtein_distance(str1, str2)
    scores["damerau_levenshtein_distance"] = round(dlev_dist, 3)

    # Jaro distance
    jaro_sim = jellyfish.jaro_distance(str1, str2)
    scores["jaro_similarity"] = round(jaro_sim, 3)

    # Jaro-Winkler distance
    jw_sim = jellyfish.jaro_winkler(str1, str2)
    scores["jaro_winkler_similarity"] = round(jw_sim, 3)

    # Jaccard similarity

    def jaccard_similarity(str1, str2):
        set1 = set(str1)
        set2 = set(str2)
        return len(set1 & set2) / len(set1 | set2)

    jaccard_sim = jaccard_similarity(str1, str2)
    scores["jaccard_similarity"] = round(jaccard_sim, 3)

    return scores


def distance_match(distance, threshold):
    if distance <= threshold:
        return True
    else:
        return False


def similarity_match(similarity, threshold):
    if similarity >= threshold:
        return True
    else:
        return False


def threshold_match(comparator, score, distance_threshold, similarity_threshold):
    if re.search("distance", comparator):
        return distance_match(score, distance_threshold)
    elif re.search("similarity", comparator):
        return similarity_match(score, similarity_threshold)


def comparator_score_df(df, col1, col2):
    scores = []

    for _index, row in df.iterrows():
        str1 = row[col1]
        str2 = row[col2]
        row_scores = comparator_score(str1, str2)
        row_scores["string1"] = str1
        row_scores["string2"] = str2
        scores.append(row_scores)

    scores_df = pd.DataFrame(
        scores,
        columns=[
            "string1",
            "string2",
            "levenshtein_distance",
            "damerau_levenshtein_distance",
            "jaro_similarity",
            "jaro_winkler_similarity",
            "jaccard_similarity",
        ],
    )

    return scores_df


def comparator_score_heatmap(
    df, col1, col2, similarity_threshold=None, distance_threshold=None
):
    df = comparator_score_df(df, col1, col2)

    df["strings_to_compare"] = df["string1"] + ", " + df["string2"]

    df_long = pd.melt(
        df,
        id_vars=["strings_to_compare"],
        value_vars=[
            "jaro_similarity",
            "jaro_winkler_similarity",
            "jaccard_similarity",
            "levenshtein_distance",
            "damerau_levenshtein_distance",
        ],
        var_name="comparator",
        value_name="score",
    )

    similarity_title = "Heatmap of Similarity Scores"
    distance_title = "Heatmap of Distance Scores"
    graph_colour = "score"

    if similarity_threshold and distance_threshold:
        df_long["threshold_match"] = df_long.apply(
            lambda row: threshold_match(
                row["comparator"],
                row["score"],
                distance_threshold,
                similarity_threshold,
            ),
            axis=1,
        )
        similarity_title = f"{similarity_title} with threshold {similarity_threshold}"
        distance_title = f"{distance_title} with threshold {distance_threshold}"
        graph_colour = "threshold_match"

    # create similarity heatmap
    heatmap_similarity = (
        alt.Chart(
            df_long[df_long["comparator"].str.contains("similarity")],
            width=500,
            height=300,
        )
        .mark_rect()
        .encode(
            x="comparator:O",
            y="strings_to_compare:O",
            color=alt.Color(
                f"{graph_colour}:Q",
                scale=alt.Scale(range=["red", "green"], domain=[0, 1]),
            ),
        )
        .properties(title=similarity_title)
    )

    text_similarity = heatmap_similarity.mark_text(baseline="middle").encode(
        text=alt.Text("score:Q", format=".2f"),
        color=alt.condition(
            alt.datum.quantity > 3, alt.value("white"), alt.value("black")
        ),
    )

    similarity_scores = heatmap_similarity + text_similarity

    # create distance heatmap
    heatmap_distance = (
        alt.Chart(
            df_long[df_long["comparator"].str.contains("distance")],
            width=500,
            height=300,
        )
        .mark_rect()
        .encode(
            x="comparator:O",
            y="strings_to_compare:O",
            color=alt.Color(
                f"{graph_colour}:Q",
                scale=alt.Scale(range=["green", "red"], domain=[0, 5]),
            ),
        )
        .properties(title=distance_title)
    )

    text_distance = heatmap_distance.mark_text(baseline="middle").encode(
        text=alt.Text("score:Q"),
        color=alt.condition(
            alt.datum.quantity > 3, alt.value("white"), alt.value("black")
        ),
    )

    distance_scores = heatmap_distance + text_distance

    # show heatmap
    scores_chart = alt.hconcat(similarity_scores, distance_scores).resolve_scale(
        color="independent"
    )

    return scores_chart


def comparator_score_threshold_heatmap(
    df, col1, col2, similarity_threshold=None, distance_threshold=None
):
    df = comparator_score_df(df, col1, col2)

    df["strings_to_compare"] = df["string1"] + ", " + df["string2"]

    df_long = pd.melt(
        df,
        id_vars=["strings_to_compare"],
        value_vars=[
            "jaro_similarity",
            "jaro_winkler_similarity",
            "jaccard_similarity",
            "levenshtein_distance",
            "damerau_levenshtein_distance",
        ],
        var_name="comparator",
        value_name="score",
    )

    similarity_title = "Heatmap of Similarity Scores"
    distance_title = "Heatmap of Distance Scores"

    df_long["threshold_match"] = df_long.apply(
        lambda row: threshold_match(
            row["comparator"], row["score"], distance_threshold, similarity_threshold
        ),
        axis=1,
    )
    similarity_title = f"{similarity_title} with threshold {similarity_threshold}"
    distance_title = f"{distance_title} with threshold {distance_threshold}"

    # create match heatmap
    heatmap_match = (
        alt.Chart(df_long, width=500, height=300)
        .mark_rect()
        .encode(
            x="comparator:O",
            y="strings_to_compare:O",
            color=alt.Color(
                "threshold_match:O", scale=alt.Scale(range=["red", "green"])
            ),
        )
        .properties(
            title=f"Heatmap of Matches for distance_threshold = {distance_threshold},"
            f"similarity_threshold = {similarity_threshold}"
        )
    )

    text_match = heatmap_match.mark_text(baseline="middle").encode(
        text="score:O",
        color=alt.condition(
            alt.datum.quantity > 3, alt.value("white"), alt.value("black")
        ),
    )

    matches = heatmap_match + text_match
    return matches


def phonetic_transform(string):
    """Helper function to give the phonetic transformation of two strings with
    Soundex, Metaphone and Double Metaphone.

    Examples:
        >>> phonetic_transform("Richard", "iRchard")
    """
    transforms = {}

    # Soundex Transform
    soundex_transform = phonetics.soundex(string)
    transforms["soundex"] = soundex_transform

    # Metaphone distance
    metaphone_transform = phonetics.metaphone(string)
    transforms["metaphone"] = metaphone_transform

    # Metaphone distance
    dmetaphone_transform = phonetics.dmetaphone(string)
    transforms["dmetaphone"] = dmetaphone_transform

    return transforms


def phonetic_transform_df(df, col1, col2):
    df[f"soundex_{col1}"] = df.apply(lambda row: phonetics.soundex(row[col1]), axis=1)
    df[f"soundex_{col2}"] = df.apply(lambda row: phonetics.soundex(row[col2]), axis=1)
    df[f"metaphone_{col1}"] = df.apply(
        lambda row: phonetics.metaphone(row[col1]), axis=1
    )
    df[f"metaphone_{col2}"] = df.apply(
        lambda row: phonetics.metaphone(row[col2]), axis=1
    )
    df[f"dmetaphone_{col1}"] = df.apply(
        lambda row: phonetics.dmetaphone(row[col1]), axis=1
    )
    df[f"dmetaphone_{col2}"] = df.apply(
        lambda row: phonetics.dmetaphone(row[col2]), axis=1
    )

    df["soundex"] = df.apply(
        lambda x: [x[f"soundex_{col1}"], x[f"soundex_{col2}"]], axis=1
    )
    df["metaphone"] = df.apply(
        lambda x: [x[f"metaphone_{col1}"], x[f"metaphone_{col2}"]], axis=1
    )
    df["dmetaphone"] = df.apply(
        lambda x: [x[f"dmetaphone_{col1}"], x[f"dmetaphone_{col2}"]], axis=1
    )

    phonetic_df = df[[col1, col2, "soundex", "metaphone", "dmetaphone"]]

    return phonetic_df


def phonetic_match(string1, string2):
    """ """
    phonetic1 = phonetic_transform(string1)
    phonetic2 = phonetic_transform(string2)

    comparison_list = [
        transform1 == transform2 for transform1, transform2 in zip(phonetic1, phonetic2)
    ]

    return comparison_list


def phonetic_match_heatmap(df, col1, col2):

    df = phonetic_transform_df(df, "string1", "string2")

    df["strings_to_compare"] = df["string1"] + ", " + df["string2"]

    df_long = pd.melt(
        df,
        id_vars=["strings_to_compare"],
        value_vars=[
            "metaphone",
            "dmetaphone",
            "soundex",
        ],
        var_name="phonetic",
        value_name="transform",
    )
    df_long["match"] = df_long["transform"].apply(lambda x: x[0] == x[1])

    # create match heatmap
    heatmap_phonetic_match = (
        alt.Chart(df_long, width=500, height=600)
        .mark_rect()
        .encode(
            x="phonetic:O",
            y="strings_to_compare:O",
            color=alt.Color("match:O", scale=alt.Scale(range=["red", "green"])),
        )
<<<<<<< HEAD
        .properties(title="Heatmap of Phonetic Matches")
=======
        .properties(title=f"Heatmap of Phonetic Matches")
>>>>>>> 0a516c78
    )

    text_phonetic_match = heatmap_phonetic_match.mark_text(baseline="middle").encode(
        text="transform:O",
        color=alt.condition(
            alt.datum.quantity > 3, alt.value("white"), alt.value("black")
        ),
    )

    phonetic_matches = heatmap_phonetic_match + text_phonetic_match

    return phonetic_matches<|MERGE_RESOLUTION|>--- conflicted
+++ resolved
@@ -352,11 +352,7 @@
             y="strings_to_compare:O",
             color=alt.Color("match:O", scale=alt.Scale(range=["red", "green"])),
         )
-<<<<<<< HEAD
-        .properties(title="Heatmap of Phonetic Matches")
-=======
         .properties(title=f"Heatmap of Phonetic Matches")
->>>>>>> 0a516c78
     )
 
     text_phonetic_match = heatmap_phonetic_match.mark_text(baseline="middle").encode(
