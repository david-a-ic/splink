from __future__ import annotations

import logging
from copy import deepcopy
from typing import TYPE_CHECKING

from .blocking import block_using_rules_sql
from .comparison_vector_values import compute_comparison_vector_values_sql
from .expectation_maximisation import (
    compute_new_parameters_sql,
    compute_proportions_for_new_parameters,
)
from .m_u_records_to_parameters import (
    append_u_probability_to_comparison_level_trained_probabilities,
    m_u_records_to_lookup_dict,
)

# https://stackoverflow.com/questions/39740632/python-type-hinting-without-cyclic-imports
if TYPE_CHECKING:
    from .linker import Linker

logger = logging.getLogger(__name__)


def _rows_needed_for_n_pairs(n_pairs):
    # Number of pairs generated by cartesian product is
    # p(r) = r(r-1)/2, where r is input rows
    # Solve this for r
    # https://www.wolframalpha.com/input?i=Solve%5Bp%3Dr+*+%28r+-+1%29+%2F+2%2C+r%5D
    sample_rows = 0.5 * ((8 * n_pairs + 1) ** 0.5 + 1)
    return sample_rows


def estimate_u_values(linker: Linker, max_pairs, seed=None):
    logger.info("----- Estimating u probabilities using random sampling -----")

    nodes_with_tf = linker._initialise_df_concat_with_tf()

    original_settings_obj = linker._settings_obj

    training_linker = deepcopy(linker)

    training_linker._train_u_using_random_sample_mode = True

    settings_obj = training_linker._settings_obj
    settings_obj._retain_matching_columns = False
    settings_obj._retain_intermediate_calculation_columns = False
    settings_obj._training_mode = True
    for cc in settings_obj.comparisons:
        for cl in cc.comparison_levels:
            cl._level_dict["tf_adjustment_column"] = None

    if settings_obj._link_type in ["dedupe_only", "link_and_dedupe"]:
        sql = """
        select count(*) as count
        from __splink__df_concat_with_tf
        """

        training_linker._enqueue_sql(sql, "__splink__df_concat_count")
        dataframe = training_linker._execute_sql_pipeline([nodes_with_tf])

        result = dataframe.as_record_dict()
<<<<<<< HEAD
        dataframe.drop_table_from_database_and_remove_from_cache()
        count_rows = result[0]["count"]
=======
        dataframe.drop_table_from_database()
        total_nodes = result[0]["count"]
>>>>>>> ee552dcc
        sample_size = _rows_needed_for_n_pairs(max_pairs)
        proportion = sample_size / total_nodes

    if settings_obj._link_type == "link_only":
        sql = """
        select count(source_dataset) as count
        from __splink__df_concat_with_tf
        group by source_dataset
        """
        training_linker._enqueue_sql(sql, "__splink__df_concat_count")
        dataframe = training_linker._execute_sql_pipeline([nodes_with_tf])
        result = dataframe.as_record_dict()
        dataframe.drop_table_from_database_and_remove_from_cache()
        frame_counts = [res["count"] for res in result]
        # total valid links is sum of pairwise product of individual row counts
        # i.e. if frame_counts are [a, b, c, d, ...],
        # total_links = a*b + a*c + a*d + ... + b*c + b*d + ... + c*d + ...
        total_links = (
            sum(frame_counts) ** 2 - sum([count**2 for count in frame_counts])
        ) / 2
        total_nodes = sum(frame_counts)

        # if we scale each frame by a proportion total_links scales with the square
        # i.e. (our target) max_pairs == proportion^2 * total_links
        proportion = (max_pairs / total_links) ** 0.5
        # sample size is for df_concat_with_tf, i.e. proportion of the total nodes
        sample_size = proportion * total_nodes

    if proportion >= 1.0:
        proportion = 1.0

    if sample_size > total_nodes:
        sample_size = total_nodes

    sql = f"""
    select *
    from __splink__df_concat_with_tf
    {training_linker._random_sample_sql(proportion, sample_size, seed)}
    """
    training_linker._enqueue_sql(sql, "__splink__df_concat_with_tf_sample")
    df_sample = training_linker._execute_sql_pipeline([nodes_with_tf])

    settings_obj._blocking_rules_to_generate_predictions = []

    sql = block_using_rules_sql(training_linker)
    training_linker._enqueue_sql(sql, "__splink__df_blocked")

    # repartition after blocking only exists on the SparkLinker
    repartition_after_blocking = getattr(
        training_linker, "repartition_after_blocking", False
    )
    if repartition_after_blocking:
        df_blocked = training_linker._execute_sql_pipeline([df_sample])
        sample_dataframe = [df_blocked]
    else:
        sample_dataframe = [df_sample]

    sql = compute_comparison_vector_values_sql(settings_obj)

    training_linker._enqueue_sql(sql, "__splink__df_comparison_vectors")

    sql = """
    select *, cast(0.0 as float8) as match_probability
    from __splink__df_comparison_vectors
    """

    training_linker._enqueue_sql(sql, "__splink__df_predict")

    sql = compute_new_parameters_sql(settings_obj)
    linker._enqueue_sql(sql, "__splink__m_u_counts")
    df_params = training_linker._execute_sql_pipeline(sample_dataframe)

    param_records = df_params.as_pandas_dataframe()
    param_records = compute_proportions_for_new_parameters(param_records)
    df_params.drop_table_from_database_and_remove_from_cache()
    df_sample.drop_table_from_database_and_remove_from_cache()

    m_u_records = [
        r
        for r in param_records
        if r["output_column_name"] != "_probability_two_random_records_match"
    ]

    m_u_records_lookup = m_u_records_to_lookup_dict(m_u_records)
    for c in original_settings_obj.comparisons:
        for cl in c._comparison_levels_excluding_null:
            append_u_probability_to_comparison_level_trained_probabilities(
                cl, m_u_records_lookup, "estimate u by random sampling"
            )

    logger.info("\nEstimated u probabilities using random sampling")<|MERGE_RESOLUTION|>--- conflicted
+++ resolved
@@ -60,13 +60,8 @@
         dataframe = training_linker._execute_sql_pipeline([nodes_with_tf])
 
         result = dataframe.as_record_dict()
-<<<<<<< HEAD
         dataframe.drop_table_from_database_and_remove_from_cache()
-        count_rows = result[0]["count"]
-=======
-        dataframe.drop_table_from_database()
         total_nodes = result[0]["count"]
->>>>>>> ee552dcc
         sample_size = _rows_needed_for_n_pairs(max_pairs)
         proportion = sample_size / total_nodes
 
