from __future__ import annotations

from sqlglot import parse_one
from sqlglot.expressions import Join, Column
from sqlglot.optimizer.eliminate_joins import join_condition
from typing import TYPE_CHECKING, Union
import logging

from .misc import ensure_is_list
from .unique_id_concat import _composite_unique_id_from_nodes_sql

logger = logging.getLogger(__name__)

# https://stackoverflow.com/questions/39740632/python-type-hinting-without-cyclic-imports
if TYPE_CHECKING:
    from .linker import Linker


def blocking_rule_to_obj(br):
    if isinstance(br, BlockingRule):
        return br
    elif isinstance(br, dict):
        blocking_rule = br.get("blocking_rule", None)
        if blocking_rule is None:
            raise ValueError("No blocking rule submitted...")
        salting_partitions = br.get("salting_partitions", 1)

        return BlockingRule(blocking_rule, salting_partitions)

    else:
        br = BlockingRule(br)
        return br


class BlockingRule:
    def __init__(
        self,
        blocking_rule: BlockingRule | dict | str,
        salting_partitions=1,
<<<<<<< HEAD
        sql_dialect: str = None,
=======
        sqlglot_dialect=None,
>>>>>>> 861f24e3
    ):
        # See comparison level code -> should this duplicate that?
        if sql_dialect:
            self._sql_dialect = sql_dialect

        self.blocking_rule = blocking_rule
        self.preceding_rules = []
        self.sqlglot_dialect = sqlglot_dialect
        self.salting_partitions = salting_partitions

    @property
    def sql_dialect(self):
        return None if not hasattr(self, "_sql_dialect") else self._sql_dialect

    @property
    def match_key(self):
        return len(self.preceding_rules)

    def add_preceding_rules(self, rules):
        rules = ensure_is_list(rules)
        self.preceding_rules = rules

    @property
    def and_not_preceding_rules_sql(self):
        if not self.preceding_rules:
            return ""

        # Note the coalesce function is important here - otherwise
        # you filter out any records with nulls in the previous rules
        # meaning these comparisons get lost
        or_clauses = [
            f"coalesce(({r.blocking_rule}), false)" for r in self.preceding_rules
        ]
        previous_rules = " OR ".join(or_clauses)
        return f"AND NOT ({previous_rules})"

    @property
    def salted_blocking_rules(self):
        if self.salting_partitions == 1:
            yield self.blocking_rule
        else:
            for n in range(self.salting_partitions):
                yield f"{self.blocking_rule} and ceiling(l.__splink_salt * {self.salting_partitions}) = {n+1}"  # noqa: E501

<<<<<<< HEAD
    def as_dict(self):
        "The minimal representation of the blocking rule"
        output = {}

        output["blocking_rule"] = self.blocking_rule

        if self.salting_partitions > 1 and self.sql_dialect == "spark":
            output["salting_partitions"] = self.salting_partitions

        return output

    @property
    def descr(self):
        return "Custom" if not hasattr(self, "_description") else self._description

    def _abbreviated_sql(self, cutoff=75):
        sql = self.blocking_rule
        return (sql[:cutoff] + "...") if len(sql) > cutoff else sql

    def __repr__(self):
        return f"<{self._human_readable_succinct}>"

    @property
    def _human_readable_succinct(self):
        sql = self._abbreviated_sql(75)
        return f"{self.descr} blocking rule using SQL: {sql}"
=======
    @property
    def _parsed_join_condition(self):
        br = self.blocking_rule
        return parse_one("INNER JOIN r", into=Join).on(
            br, dialect=self.sqlglot_dialect
        )  # using sqlglot==11.4.1

    @property
    def _join_conditions(self):
        """
        Extract the join conditions from the blocking rule as a tuple:
        source_keys, join_keys, condition_expr

        Returns:
            list of tuples like [(name, name), (substr(name,1,2), substr(name,2,3))]
        """

        def remove_table_prefix(tree):
            for c in tree.find_all(Column):
                del c.args["table"]
            return tree

        j = self._parsed_join_condition

        source_keys, join_keys, _ = join_condition(j)

        keys = zip(source_keys, join_keys)

        rmtp = remove_table_prefix

        keys = [(rmtp(i), rmtp(j)) for (i, j) in keys]

        keys = [
            (i.sql(dialect=self.sqlglot_dialect), j.sql(self.sqlglot_dialect))
            for (i, j) in keys
        ]

        return keys

    @property
    def _filter_conditions(self):
        # A more accurate term might be "non-equi-join conditions"
        # or "complex join conditions", but to capture the idea these are
        # filters that have to be applied post-creation of the pairwise record
        # comparison i've opted to call it a filter
        j = self._parsed_join_condition
        _, _, filter_condition = join_condition(j)
        if not filter_condition:
            return ""
        else:
            return filter_condition.sql(self.sqlglot_dialect)
>>>>>>> 861f24e3


def _sql_gen_where_condition(link_type, unique_id_cols):
    id_expr_l = _composite_unique_id_from_nodes_sql(unique_id_cols, "l")
    id_expr_r = _composite_unique_id_from_nodes_sql(unique_id_cols, "r")

    if link_type in ("two_dataset_link_only", "self_link"):
        where_condition = " where 1=1 "
    elif link_type in ["link_and_dedupe", "dedupe_only"]:
        where_condition = f"where {id_expr_l} < {id_expr_r}"
    elif link_type == "link_only":
        source_dataset_col = unique_id_cols[0]
        where_condition = (
            f"where {id_expr_l} < {id_expr_r} "
            f"and l.{source_dataset_col.name()} != r.{source_dataset_col.name()}"
        )

    return where_condition


# flake8: noqa: C901
def block_using_rules_sql(linker: Linker):
    """Use the blocking rules specified in the linker's settings object to
    generate a SQL statement that will create pairwise record comparions
    according to the blocking rule(s).

    Where there are multiple blocking rules, the SQL statement contains logic
    so that duplicate comparisons are not generated.
    """

    if type(linker).__name__ in ["SparkLinker"]:
        apply_salt = True
    else:
        apply_salt = False

    settings_obj = linker._settings_obj

    columns_to_select = settings_obj._columns_to_select_for_blocking
    sql_select_expr = ", ".join(columns_to_select)

    link_type = settings_obj._link_type

    if linker._two_dataset_link_only:
        link_type = "two_dataset_link_only"

    if linker._self_link_mode:
        link_type = "self_link"

    where_condition = _sql_gen_where_condition(
        link_type, settings_obj._unique_id_input_columns
    )

    # We could have had a single 'blocking rule'
    # property on the settings object, and avoided this logic but I wanted to be very
    # explicit about the difference between blocking for training
    # and blocking for predictions
    if settings_obj._blocking_rule_for_training:
        blocking_rules = [settings_obj._blocking_rule_for_training]
    else:
        blocking_rules = settings_obj._blocking_rules_to_generate_predictions

    if settings_obj.salting_required and apply_salt == False:
        logger.warning(
            "WARNING: Salting is not currently supported by this linker backend and"
            " will not be implemented for this run."
        )

    if (
        linker._two_dataset_link_only
        and not linker._find_new_matches_mode
        and not linker._compare_two_records_mode
    ):
        source_dataset_col = linker._source_dataset_column_name
        # Need df_l to be the one with the lowest id to preeserve the property
        # that the left dataset is the one with the lowest concatenated id
        keys = linker._input_tables_dict.keys()
        keys = list(sorted(keys))
        df_l = linker._input_tables_dict[keys[0]]
        df_r = linker._input_tables_dict[keys[1]]

        if linker._train_u_using_random_sample_mode:
            sample_switch = "_sample"
        else:
            sample_switch = ""

        sql = f"""
        select * from __splink__df_concat_with_tf{sample_switch}
        where {source_dataset_col} = '{df_l.templated_name}'
        """
        linker._enqueue_sql(sql, f"__splink__df_concat_with_tf{sample_switch}_left")

        sql = f"""
        select * from __splink__df_concat_with_tf{sample_switch}
        where {source_dataset_col} = '{df_r.templated_name}'
        """
        linker._enqueue_sql(sql, f"__splink__df_concat_with_tf{sample_switch}_right")

    # Cover the case where there are no blocking rules
    # This is a bit of a hack where if you do a self-join on 'true'
    # you create a cartesian product, rather than having separate code
    # that generates a cross join for the case of no blocking rules
    if not blocking_rules:
        blocking_rules = [BlockingRule("1=1")]

    # For Blocking rules for deterministic rules, add a match probability
    # column with all probabilities set to 1.
    if linker._deterministic_link_mode:
        probability = ", 1.00 as match_probability"
    else:
        probability = ""

    sqls = []
    for br in blocking_rules:
        # Apply our salted rules to resolve skew issues. If no salt was
        # selected to be added, then apply the initial blocking rule.
        if apply_salt:
            salted_blocking_rules = br.salted_blocking_rules
        else:
            salted_blocking_rules = [br.blocking_rule]

        for salted_br in salted_blocking_rules:
            sql = f"""
            select
            {sql_select_expr}
            , '{br.match_key}' as match_key
            {probability}
            from {linker._input_tablename_l} as l
            inner join {linker._input_tablename_r} as r
            on
            ({salted_br})
            {br.and_not_preceding_rules_sql}
            {where_condition}
            """

            sqls.append(sql)

    sql = "union all".join(sqls)

    return sql<|MERGE_RESOLUTION|>--- conflicted
+++ resolved
@@ -37,11 +37,7 @@
         self,
         blocking_rule: BlockingRule | dict | str,
         salting_partitions=1,
-<<<<<<< HEAD
         sql_dialect: str = None,
-=======
-        sqlglot_dialect=None,
->>>>>>> 861f24e3
     ):
         # See comparison level code -> should this duplicate that?
         if sql_dialect:
@@ -86,34 +82,6 @@
             for n in range(self.salting_partitions):
                 yield f"{self.blocking_rule} and ceiling(l.__splink_salt * {self.salting_partitions}) = {n+1}"  # noqa: E501
 
-<<<<<<< HEAD
-    def as_dict(self):
-        "The minimal representation of the blocking rule"
-        output = {}
-
-        output["blocking_rule"] = self.blocking_rule
-
-        if self.salting_partitions > 1 and self.sql_dialect == "spark":
-            output["salting_partitions"] = self.salting_partitions
-
-        return output
-
-    @property
-    def descr(self):
-        return "Custom" if not hasattr(self, "_description") else self._description
-
-    def _abbreviated_sql(self, cutoff=75):
-        sql = self.blocking_rule
-        return (sql[:cutoff] + "...") if len(sql) > cutoff else sql
-
-    def __repr__(self):
-        return f"<{self._human_readable_succinct}>"
-
-    @property
-    def _human_readable_succinct(self):
-        sql = self._abbreviated_sql(75)
-        return f"{self.descr} blocking rule using SQL: {sql}"
-=======
     @property
     def _parsed_join_condition(self):
         br = self.blocking_rule
@@ -165,7 +133,33 @@
             return ""
         else:
             return filter_condition.sql(self.sqlglot_dialect)
->>>>>>> 861f24e3
+
+              def as_dict(self):
+        "The minimal representation of the blocking rule"
+        output = {}
+
+        output["blocking_rule"] = self.blocking_rule
+
+        if self.salting_partitions > 1 and self.sql_dialect == "spark":
+            output["salting_partitions"] = self.salting_partitions
+
+        return output
+
+    @property
+    def descr(self):
+        return "Custom" if not hasattr(self, "_description") else self._description
+
+    def _abbreviated_sql(self, cutoff=75):
+        sql = self.blocking_rule
+        return (sql[:cutoff] + "...") if len(sql) > cutoff else sql
+
+    def __repr__(self):
+        return f"<{self._human_readable_succinct}>"
+
+    @property
+    def _human_readable_succinct(self):
+        sql = self._abbreviated_sql(75)
+        return f"{self.descr} blocking rule using SQL: {sql}"
 
 
 def _sql_gen_where_condition(link_type, unique_id_cols):
