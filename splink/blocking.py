--- conflicted
+++ resolved
@@ -42,27 +42,19 @@
 class BlockingRule:
     def __init__(
         self,
-<<<<<<< HEAD
-        blocking_rule: BlockingRule | dict | str,
-=======
         blocking_rule_sql: str,
         salting_partitions=1,
->>>>>>> c83ea66b
         sqlglot_dialect: str = None,
     ):
         if sqlglot_dialect:
             self._sql_dialect = sqlglot_dialect
 
-<<<<<<< HEAD
-        self.blocking_rule_sql = blocking_rule
-=======
         # Temporarily just to see if tests still pass
         if not isinstance(blocking_rule_sql, str):
             raise ValueError(
                 f"Blocking rule must be a string, not {type(blocking_rule_sql)}"
             )
         self.blocking_rule_sql = blocking_rule_sql
->>>>>>> c83ea66b
         self.preceding_rules: List[BlockingRule] = []
         self.sqlglot_dialect = sqlglot_dialect
 
