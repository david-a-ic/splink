from __future__ import annotations

from typing import TYPE_CHECKING

from .cluster_metrics import (
    _bridges_from_igraph_sql,
    _edges_for_igraph_sql,
    _full_bridges_sql,
    _node_mapping_table_sql,
    _truncated_edges_sql,
)
from .exceptions import SplinkException
from .splink_dataframe import SplinkDataFrame
from .unique_id_concat import (
    _composite_unique_id_from_edges_sql,
)

if TYPE_CHECKING:
    from .linker import Linker


def compute_edge_metrics(
    linker: Linker,
    df_node_metrics: SplinkDataFrame,
    df_predict: SplinkDataFrame,
    df_clustered: SplinkDataFrame,
    threshold_match_probability: float,
) -> SplinkDataFrame:
    try:
        import igraph as ig
    except ImportError:
        raise SplinkException(
            "You need to install the 'igraph' package to compute "
            "the edge metric 'is_bridge'."
        ) from None
<<<<<<< HEAD
    uid_cols = linker._settings_obj.column_info_settings.unique_id_input_columns
=======

    uid_cols = linker._settings_obj.column_info_settings.unique_id_input_columns

>>>>>>> cb93c447
    # need composite unique ids
    composite_uid_edges_l = _composite_unique_id_from_edges_sql(uid_cols, "l")
    composite_uid_edges_r = _composite_unique_id_from_edges_sql(uid_cols, "r")

    # firstly we (arbitrarily) map node ids to 1-indexed integers with no gaps
    # this is how igraph deals with nodes
    sql_infos = _node_mapping_table_sql(df_node_metrics)
    for sql_info in sql_infos:
        linker._enqueue_sql(**sql_info)
    df_node_mappings = linker._execute_sql_pipeline()

    # we keep only edges at or above relevant threshold
    sql_info = _truncated_edges_sql(df_predict, threshold_match_probability)
    linker._enqueue_sql(**sql_info)
    df_truncated_edges = linker._execute_sql_pipeline()

    # we map the truncated edges to the integer encoding for nodes above,
    # keeping only the list of endpoints
    sql_info = _edges_for_igraph_sql(
        df_node_mappings,
        df_truncated_edges.physical_name,
        composite_uid_edges_l,
        composite_uid_edges_r,
    )
    linker._enqueue_sql(**sql_info)
    edges_for_igraph = linker._execute_sql_pipeline()
    # we will need to manually register a table, so we use the hash from this table
    igraph_edges_hash = edges_for_igraph.physical_name[-9:]
    # NB: for large data we may have to revise this and process in chunks
    df_edges_for_igraph = edges_for_igraph.as_pandas_dataframe()
    # feed our edges to igraph, get the edges which are bridges as a pandas frame,
    # and register this table with our backend
    igraph_df = ig.Graph.DataFrame(df_edges_for_igraph, directed=False)
    bridges_indices = igraph_df.bridges()
    df_bridges_pd = df_edges_for_igraph.iloc[bridges_indices, :]
    df_bridges = linker.register_table(
        df_bridges_pd, f"__splink__bridges_{igraph_edges_hash}"
    )
    # map our bridge edges back to the original node labelling
    sql_info = _bridges_from_igraph_sql(df_node_mappings, df_bridges)
    linker._enqueue_sql(**sql_info)
    # and adjoin edges which are _not_ bridges, labelling them as such
    sql_info = _full_bridges_sql(
        df_truncated_edges,
        sql_info["output_table_name"],
        composite_uid_edges_l,
        composite_uid_edges_r,
    )
    linker._enqueue_sql(**sql_info)
    df_edge_metrics = linker._execute_sql_pipeline()
    return df_edge_metrics<|MERGE_RESOLUTION|>--- conflicted
+++ resolved
@@ -33,13 +33,8 @@
             "You need to install the 'igraph' package to compute "
             "the edge metric 'is_bridge'."
         ) from None
-<<<<<<< HEAD
-    uid_cols = linker._settings_obj.column_info_settings.unique_id_input_columns
-=======
-
     uid_cols = linker._settings_obj.column_info_settings.unique_id_input_columns
 
->>>>>>> cb93c447
     # need composite unique ids
     composite_uid_edges_l = _composite_unique_id_from_edges_sql(uid_cols, "l")
     composite_uid_edges_r = _composite_unique_id_from_edges_sql(uid_cols, "r")
