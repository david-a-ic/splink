--- conflicted
+++ resolved
@@ -1,11 +1,4 @@
-<<<<<<< HEAD
-from .duckdb_helpers.duckdb_comparison_imports import (  # noqa: F401
-    date_comparison,
-    email_comparison,
-    forename_surname_comparison,
-    name_comparison,
-    postcode_comparison,
-=======
+
 import warnings
 
 from ..exceptions import SplinkDeprecated
@@ -17,5 +10,4 @@
     "Please import from `splink.duckdb.comparison_template_library` going forward.",
     SplinkDeprecated,
     stacklevel=2,
->>>>>>> 97abbc52
 )