<<<<<<< HEAD
=======
from __future__ import annotations

>>>>>>> 013bc8c5
import logging
import math
import re
from statistics import median
from textwrap import dedent
<<<<<<< HEAD
from typing import TYPE_CHECKING, List
=======
from typing import TYPE_CHECKING
>>>>>>> 013bc8c5

import sqlglot
from sqlglot.expressions import Identifier
from sqlglot.optimizer.normalize import normalize

from .constants import LEVEL_NOT_OBSERVED_TEXT
from .default_from_jsonschema import default_value_from_schema
from .input_column import InputColumn, sqlglot_tree_signature
from .misc import (
    dedupe_preserving_order,
    interpolate,
    join_list_with_commas_final_and,
    match_weight_to_bayes_factor,
)
from .parse_sql import get_columns_used_from_sql

# https://stackoverflow.com/questions/39740632/python-type-hinting-without-cyclic-imports
if TYPE_CHECKING:
    from .comparison import Comparison

logger = logging.getLogger(__name__)


def _is_exact_match(sql_syntax_tree):

    signature = sqlglot_tree_signature(sql_syntax_tree)
    if signature != "eq column column identifier identifier":
        return False

    identifiers = []
    for tup in sql_syntax_tree.walk():
        subtree = tup[0]
        if type(subtree) is Identifier:
            identifiers.append(subtree.this[:-2])
    if identifiers[0] == identifiers[1]:
        return True
    else:
        return False


def _exact_match_colname(sql_syntax_tree):
    # only interested in expression directly, not context
    sql_syntax_tree.parent = None
    cols = []

    for identifier in sql_syntax_tree.find_all(Identifier):
        identifier.args["quoted"] = False

    for tup in sql_syntax_tree.walk():
        subtree = tup[0]
        depth = getattr(subtree, "depth", None)
        if depth == 2:
            cols.append(subtree.sql())

    cols = [c[:-2] for c in cols]  # Remove _l and _r
    cols = list(set(cols))
    if len(cols) != 1:
        raise ValueError(
            f"Expected sql condition to refer to one column but got {cols}"
        )
    return cols[0]


def _get_and_subclauses(expr: sqlglot.Expression):
    # get list of subclauses joined together by 'AND' at top-level
    # e.g. 'A AND B AND C' -> ['A', 'B', 'C']
    # or if no AND, return expression as a list, e.g. 'A' -> ['A']
    if isinstance(expr, sqlglot.exp.And):
        return list(expr.flatten())
    return [expr]


def _default_m_values(num_levels):
    proportion_exact_match = 0.95
    remainder = 1 - proportion_exact_match
    split_remainder = remainder / (num_levels - 1)
    return [split_remainder] * (num_levels - 1) + [proportion_exact_match]


def _default_u_values(num_levels):
    m_vals = _default_m_values(num_levels)
    if num_levels == 2:
        match_weights = [-5]
    else:
        match_weights = interpolate(-5, 3, num_levels - 1)
    match_weights = match_weights + [10]

    u_vals = []
    for m, w in zip(m_vals, match_weights):
        p = match_weight_to_bayes_factor(w)
        u = m / p
        u_vals.append(u)

    return u_vals


class ComparisonLevel:
    """Each ComparisonLevel defines a gradation (category) of similarity within a
    `Comparison`.

    For example, a `Comparison` that uses the first_name and surname columns may
    define three `ComparisonLevel`s:
        An exact match on first name and surname
        First name and surname have a JaroWinkler score of above 0.95
        All other comparisons

    The method used to assess similarity will depend on the type of data - for
    instance, the method used to assess similarity of a company's turnover would be
    different to the method used to assess the similarity of a person's first name.

    To summarise:

    ```
    Data Linking Model
    ├─-- Comparison: Name
    │    ├─-- ComparisonLevel: Exact match on first_name and surname
    │    ├─-- ComparisonLevel: first_name and surname have JaroWinkler > 0.95
    │    ├─-- ComparisonLevel: All other
    ├─-- Comparison: Date of birth
    │    ├─-- ComparisonLevel: Exact match
    │    ├─-- ComparisonLevel: One character difference
    │    ├─-- ComparisonLevel: All other
    ├─-- etc.
    ```
    """

    def __init__(
        self,
        level_dict,
        comparison: Comparison = None,
        sql_dialect: str = None,
    ):

        # Protected, because we don't want to modify the original dict
        self._level_dict = level_dict

        self.comparison: Comparison = comparison
        if not hasattr(self, "_sql_dialect"):
            self._sql_dialect = sql_dialect

        self._sql_condition = self._level_dict["sql_condition"]
        self._is_null_level = self._level_dict_val_else_default("is_null_level")
        self._tf_adjustment_weight = self._level_dict_val_else_default(
            "tf_adjustment_weight"
        )

        self._tf_minimum_u_value = self._level_dict_val_else_default(
            "tf_minimum_u_value"
        )

        # Private values controlled with getter/setter
        self._m_probability = self._level_dict.get("m_probability")
        self._u_probability = self._level_dict.get("u_probability")

        # These will be set when the ComparisonLevel is passed into a Comparison
        self._comparison_vector_value: int = None
        self._max_level: bool = None

        # Enable the level to 'know' when it's been trained
        self._trained_m_probabilities: list = []
        self._trained_u_probabilities: list = []

        self._validate()

    def _level_dict_val_else_default(self, key):
        val = self._level_dict.get(key)
        if not val:
            val = default_value_from_schema(key, "comparison_level")
        return val

    @property
    def _tf_adjustment_input_column(self):

        val = self._level_dict_val_else_default("tf_adjustment_column")
        if val:
            return InputColumn(val, sql_dialect=self._sql_dialect)
        else:
            return None

    @property
    def _tf_adjustment_input_column_name(self):
        input_column = self._tf_adjustment_input_column
        if input_column:
            return input_column.unquote().name()

    @property
    def _has_comparison(self):
        from .comparison import Comparison

        return isinstance(self.comparison, Comparison)

    @property
    def m_probability(self):
        if self._is_null_level:
            return None
        if self._m_probability == LEVEL_NOT_OBSERVED_TEXT:
            return 1e-6
        if self._m_probability is None and self._has_comparison:
            vals = _default_m_values(self.comparison._num_levels)
            return vals[self._comparison_vector_value]
        return self._m_probability

    @m_probability.setter
    def m_probability(self, value):
        if self._is_null_level:
            raise AttributeError("Cannot set m_probability when is_null_level is true")
        if value == LEVEL_NOT_OBSERVED_TEXT:
            cc_n = self.comparison._output_column_name
            cl_n = self._label_for_charts
            logger.warning(
                "\nWARNING:\n"
                f"Level {cl_n} on comparison {cc_n} not observed in dataset, "
                "unable to train m value"
            )

        self._m_probability = value

    @property
    def u_probability(self):
        if self._is_null_level:
            return None
        if self._u_probability == LEVEL_NOT_OBSERVED_TEXT:
            return 1e-6
        if self._u_probability is None:
            vals = _default_u_values(self.comparison._num_levels)
            return vals[self._comparison_vector_value]
        return self._u_probability

    @u_probability.setter
    def u_probability(self, value):
        if self._is_null_level:
            raise AttributeError("Cannot set u_probability when is_null_level is true")
        if value == LEVEL_NOT_OBSERVED_TEXT:
            cc_n = self.comparison._output_column_name
            cl_n = self._label_for_charts
            logger.warning(
                "\nWARNING:\n"
                f"Level {cl_n} on comparison {cc_n} not observed in dataset, "
                "unable to train u value"
            )
        self._u_probability = value

    @property
    def _m_probability_description(self):
        if self.m_probability is not None:
            return (
                "Amongst matching record comparisons, "
                f"{self.m_probability:.2%} of records are in the "
                f"{self._label_for_charts.lower()} comparison level"
            )

    @property
    def _u_probability_description(self):
        if self.u_probability is not None:
            return (
                "Amongst non-matching record comparisons, "
                f"{self.u_probability:.2%} of records are in the "
                f"{self._label_for_charts.lower()} comparison level"
            )

    def _add_trained_u_probability(self, val, desc="no description given"):

        self._trained_u_probabilities.append(
            {"probability": val, "description": desc, "m_or_u": "u"}
        )

    def _add_trained_m_probability(self, val, desc="no description given"):

        self._trained_m_probabilities.append(
            {"probability": val, "description": desc, "m_or_u": "m"}
        )

    @property
    def _has_estimated_u_values(self):
        if self._is_null_level:
            return True
        vals = [r["probability"] for r in self._trained_u_probabilities]
        vals = [v for v in vals if isinstance(v, (int, float))]
        return len(vals) > 0

    @property
    def _has_estimated_m_values(self):
        if self._is_null_level:
            return True
        vals = [r["probability"] for r in self._trained_m_probabilities]
        vals = [v for v in vals if isinstance(v, (int, float))]
        return len(vals) > 0

    @property
    def _has_estimated_values(self):
        return self._has_estimated_m_values and self._has_estimated_u_values

    @property
    def _trained_m_median(self):
        vals = [r["probability"] for r in self._trained_m_probabilities]
        vals = [v for v in vals if isinstance(v, (int, float))]
        if len(vals) == 0:
            return None
        return median(vals)

    @property
    def _trained_u_median(self):
        vals = [r["probability"] for r in self._trained_u_probabilities]
        vals = [v for v in vals if isinstance(v, (int, float))]
        if len(vals) == 0:
            return None
        return median(vals)

    @property
    def _m_is_trained(self):
        if self._is_null_level:
            return True
        if self._m_probability == "level not observed in data":
            return False
        if self._m_probability is None:
            return False
        return True

    @property
    def _u_is_trained(self):
        if self._is_null_level:
            return True
        if self._u_probability == "level not observed in data":
            return False
        if self._u_probability is None:
            return False
        return True

    @property
    def _is_trained(self):
        return self._m_is_trained and self._u_is_trained

    @property
    def _bayes_factor(self):
        if self._is_null_level:
            return 1.0
        if self.m_probability is None or self.u_probability is None:
            return None
        elif self.u_probability == 0:
            return math.inf
        else:
            return self.m_probability / self.u_probability

    @property
    def _log2_bayes_factor(self):
        if self._is_null_level:
            return 0.0
        else:
            return math.log2(self._bayes_factor)

    @property
    def _bayes_factor_description(self):
        text = (
            f"If comparison level is `{self._label_for_charts.lower()}` "
            "then comparison is"
        )
        if self._bayes_factor == math.inf:
            return f"{text} certain to be a match"
        elif self._bayes_factor == 0.0:
            return f"{text} impossible to be a match"
        elif self._bayes_factor >= 1.0:
            return f"{text} {self._bayes_factor:,.2f} times more likely to be a match"
        else:
            mult = 1 / self._bayes_factor
            return f"{text}  {mult:,.2f} times less likely to be a match"

    @property
    def _label_for_charts(self):
        return self._level_dict.get(
            "label_for_charts", str(self._comparison_vector_value)
        )

    @property
    def _label_for_charts_no_duplicates(self):

        if self._has_comparison:
            labels = []
            for cl in self.comparison.comparison_levels:
                labels.append(cl._label_for_charts)

        if len(labels) == len(set(labels)):
            return self._label_for_charts

        # Make label unique
        cvv = str(self._comparison_vector_value)
        label = self._level_dict["label_for_charts"]
        return f"{cvv}. {label}"

    @property
    def _is_else_level(self):
        if self._sql_condition.strip().upper() == "ELSE":
            return True

    @property
    def _has_tf_adjustments(self):
        col = self._level_dict.get("tf_adjustment_column")
        return col is not None

    def _validate_sql(self):
        sql = self._sql_condition
        if self._is_else_level:
            return True
        dialect = self._sql_dialect
        # TODO: really self._sql_dialect should always be set, something gets
        # messed up during the deepcopy()ing of a Comparison
        if dialect is None:
            dialect = "spark"
        try:
            sqlglot.parse_one(sql, read=dialect)
        except sqlglot.ParseError as e:
            raise ValueError(f"Error parsing sql_statement:\n{sql}") from e

        return True

    @property
    def _input_columns_used_by_sql_condition(self) -> list[InputColumn]:
        # returns e.g. InputColumn(first_name), InputColumn(surname)

        if self._is_else_level:
            return []

        cols = get_columns_used_from_sql(self._sql_condition, dialect=self._sql_dialect)
        # Parsed order seems to be roughly in reverse order of apearance
        cols = cols[::-1]

        cols = [re.sub(r"_L$|_R$", "", c, flags=re.IGNORECASE) for c in cols]
        cols = dedupe_preserving_order(cols)

        input_cols = []
        for c in cols:

            # We could have tf adjustments for surname on a dmeta_surname column
            # If so, we want to set the tf adjustments against the surname col,
            # not the dmeta_surname one

            input_cols.append(InputColumn(c, sql_dialect=self._sql_dialect))

        return input_cols

    @property
    def _columns_to_select_for_blocking(self):
        # e.g. l.first_name as first_name_l, r.first_name as first_name_r
        output_cols = []
        cols = self._input_columns_used_by_sql_condition

        for c in cols:
            output_cols.extend(c.l_r_names_as_l_r())
            if self._tf_adjustment_input_column:
                output_cols.extend(c.l_r_tf_names_as_l_r())

        return dedupe_preserving_order(output_cols)

    @property
    def _when_then_comparison_vector_value_sql(self):
        # e.g. when first_name_l = first_name_r then 1
        if not hasattr(self, "_comparison_vector_value"):
            raise ValueError(
                "Cannot get the 'when .. then ...' sql expression because "
                "this comparison level does not belong to a parent Comparison. "
                "The comparison_vector_value is only defined in the "
                "context of a list of ComparisonLevels within a Comparison."
            )
        if self._is_else_level:
            return f"{self._sql_condition} {self._comparison_vector_value}"
        else:
            return f"WHEN {self._sql_condition} THEN {self._comparison_vector_value}"

    @property
    def _is_exact_match(self):
        if self._is_else_level:
            return False

        sql_syntax_tree = sqlglot.parse_one(
            self._sql_condition.lower(), read=self._sql_dialect
        )
        sql_cnf = normalize(sql_syntax_tree)

        exprs = _get_and_subclauses(sql_cnf)
        for expr in exprs:
            if not _is_exact_match(expr):
                return False
        return True

    @property
    def _exact_match_colnames(self):

        sql_syntax_tree = sqlglot.parse_one(
            self._sql_condition.lower(), read=self._sql_dialect
        )
        sql_cnf = normalize(sql_syntax_tree)

        exprs = _get_and_subclauses(sql_cnf)
        for expr in exprs:
            if not _is_exact_match(expr):
                raise ValueError(
                    "sql_cond not an exact match so can't get exact match column name"
                )

        cols = []
        for expr in exprs:
            col = _exact_match_colname(expr)
            cols.append(col)
        return cols

    @property
    def _u_probability_corresponding_to_exact_match(self):
        levels = self.comparison.comparison_levels

        # Find a level with a single exact match colname
        # which is equal to the tf adjustment input colname

        for level in levels:
            if not level._is_exact_match:
                continue
            colnames = level._exact_match_colnames
            if len(colnames) != 1:
                continue
            if colnames[0] == self._tf_adjustment_input_column_name.lower():
                return level.u_probability
        raise ValueError(
            "Could not find an exact match level for "
            f"{self._tf_adjustment_input_column_name}."
            "\nAn exact match level is required to make a term frequency adjustment "
            "on a comparison level that is not an exact match."
        )

    @property
    def _bayes_factor_sql(self):
        bayes_factor = (
            self._bayes_factor if self._bayes_factor != math.inf else "'Infinity'"
        )
        sql = f"""
        WHEN
        {self.comparison._gamma_column_name} = {self._comparison_vector_value}
        THEN cast({bayes_factor} as double)
        """
        return dedent(sql)

    @property
    def _tf_adjustment_sql(self):
        gamma_column_name = self.comparison._gamma_column_name
        gamma_colname_value_is_this_level = (
            f"{gamma_column_name} = {self._comparison_vector_value}"
        )

        # A tf adjustment of 1D is a multiplier of 1.0, i.e. no adjustment
        if self._comparison_vector_value == -1:
            sql = f"WHEN  {gamma_colname_value_is_this_level} then cast(1 as double)"
        elif not self._has_tf_adjustments:
            sql = f"WHEN  {gamma_colname_value_is_this_level} then cast(1 as double)"
        elif self._tf_adjustment_weight == 0:
            sql = f"WHEN  {gamma_colname_value_is_this_level} then cast(1 as double)"
        elif self._is_else_level:
            sql = f"WHEN  {gamma_colname_value_is_this_level} then cast(1 as double)"
        else:
            tf_adj_col = self._tf_adjustment_input_column

            coalesce_l_r = (
                f"coalesce({tf_adj_col.tf_name_l()}, {tf_adj_col.tf_name_r()})"
            )
            coalesce_r_l = (
                f"coalesce({tf_adj_col.tf_name_r()}, {tf_adj_col.tf_name_l()})"
            )

            tf_adjustment_exists = f"{coalesce_l_r} is not null"
            u_prob_exact_match = self._u_probability_corresponding_to_exact_match

            # Using coalesce protects against one of the tf adjustments being null
            # Which would happen if the user provided their own tf adjustment table
            # That didn't contain some of the values in this data

            # In this case rather than taking the greater of the two, we take
            # whichever value exists

            if self._tf_minimum_u_value == 0.0:
                divisor_sql = f"""
                (CASE
                    WHEN {coalesce_l_r} >= {coalesce_r_l}
                    THEN {coalesce_l_r}
                    ELSE {coalesce_r_l}
                END)
                """
            else:
                # This sql works correctly even when the tf_minimum_u_value is 0.0
                # but is less efficient to execute, hence the above if statement
                divisor_sql = f"""
                (CASE
                    WHEN {coalesce_l_r} >= {coalesce_r_l}
                    AND {coalesce_l_r} > cast({self._tf_minimum_u_value} as double)
                        THEN {coalesce_l_r}
                    WHEN {coalesce_r_l}  > cast({self._tf_minimum_u_value} as double)
                        THEN {coalesce_r_l}
                    ELSE cast({self._tf_minimum_u_value} as double)
                END)
                """

            sql = f"""
            WHEN  {gamma_colname_value_is_this_level} then
                (CASE WHEN {tf_adjustment_exists}
                THEN
                POW(
                    cast({u_prob_exact_match} as double) /{divisor_sql},
                    cast({self._tf_adjustment_weight} as double)
                )
                ELSE cast(1 as double)
                END)
            """
        return dedent(sql).strip()

    def as_dict(self):
        "The minimal representation of this level to use as an input to Splink"
        output = {}

        output["sql_condition"] = self._sql_condition

        if self._level_dict.get("label_for_charts"):
            output["label_for_charts"] = self._label_for_charts

        if self._m_probability and self._m_is_trained:
            output["m_probability"] = self.m_probability

        if self._u_probability and self._u_is_trained:
            output["u_probability"] = self.u_probability

        if self._has_tf_adjustments:
            output["tf_adjustment_column"] = self._tf_adjustment_input_column.input_name
            if self._tf_adjustment_weight != 0:
                output["tf_adjustment_weight"] = self._tf_adjustment_weight

        if self._is_null_level:
            output["is_null_level"] = True
        return output

    def _as_completed_dict(self):
        comp_dict = self.as_dict()
        comp_dict["comparison_vector_value"] = self._comparison_vector_value
        return comp_dict

    @property
    def _as_detailed_record(self):
        "A detailed representation of this level to describe it in charting outputs"
        output = {}
        output["sql_condition"] = self._sql_condition
        output["label_for_charts"] = self._label_for_charts_no_duplicates

        output["m_probability"] = self.m_probability
        output["u_probability"] = self.u_probability

        output["m_probability_description"] = self._m_probability_description
        output["u_probability_description"] = self._u_probability_description

        output["has_tf_adjustments"] = self._has_tf_adjustments
        if self._has_tf_adjustments:
            output["tf_adjustment_column"] = self._tf_adjustment_input_column.input_name
        else:
            output["tf_adjustment_column"] = None
        output["tf_adjustment_weight"] = self._tf_adjustment_weight

        output["is_null_level"] = self._is_null_level
        output["bayes_factor"] = self._bayes_factor
        output["log2_bayes_factor"] = self._log2_bayes_factor
        output["comparison_vector_value"] = self._comparison_vector_value
        output["max_comparison_vector_value"] = self.comparison._num_levels - 1
        output["bayes_factor_description"] = self._bayes_factor_description

        return output

    @property
    def _parameter_estimates_as_records(self):

        output_records = []

        cl_record = self._as_detailed_record
        trained_values = self._trained_u_probabilities + self._trained_m_probabilities
        for trained_value in trained_values:
            record = {}
            record["m_or_u"] = trained_value["m_or_u"]
            p = trained_value["probability"]
            record["estimated_probability"] = p
            record["estimate_description"] = trained_value["description"]
            if p is not None and p != LEVEL_NOT_OBSERVED_TEXT and p > 0.0 and p < 1.0:
                record["estimated_probability_as_log_odds"] = math.log2(p / (1 - p))
            else:
                record["estimated_probability_as_log_odds"] = None

            record["sql_condition"] = cl_record["sql_condition"]
            record["comparison_level_label"] = cl_record["label_for_charts"]
            record["comparison_vector_value"] = cl_record["comparison_vector_value"]
            output_records.append(record)

        return output_records

    def _validate(self):
        self._validate_sql()

    def _abbreviated_sql(self, cutoff=75):
        sql = self._sql_condition
        sql = (sql[:75] + "...") if len(sql) > 75 else sql
        return sql

    def __repr__(self):

        return f"<{self._human_readable_succinct}>"

    @property
    def _human_readable_succinct(self):
        sql = self._abbreviated_sql(75)
        return f"Comparison level '{self._label_for_charts}' using SQL rule: {sql}"

    @property
    def human_readable_description(self):

        input_cols = join_list_with_commas_final_and(
            [c.name() for c in self._input_columns_used_by_sql_condition]
        )
        desc = (
            f"Comparison level: {self._label_for_charts} of {input_cols}\n"
            "Assesses similarity between pairwise comparisons of the input columns "
            f"using the following rule\n{self._sql_condition}"
        )

        return desc<|MERGE_RESOLUTION|>--- conflicted
+++ resolved
@@ -1,18 +1,11 @@
-<<<<<<< HEAD
-=======
 from __future__ import annotations
 
->>>>>>> 013bc8c5
 import logging
 import math
 import re
 from statistics import median
 from textwrap import dedent
-<<<<<<< HEAD
 from typing import TYPE_CHECKING, List
-=======
-from typing import TYPE_CHECKING
->>>>>>> 013bc8c5
 
 import sqlglot
 from sqlglot.expressions import Identifier
