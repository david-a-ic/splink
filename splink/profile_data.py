--- conflicted
+++ resolved
@@ -192,8 +192,6 @@
 
 def profile_columns(linker, column_expressions=None, top_n=10, bottom_n=10):
 
-<<<<<<< HEAD
-=======
     """
     Profiles the specified columns of the dataframe initiated with the linker.
 
@@ -227,7 +225,6 @@
           in the respective charts.
     """
 
->>>>>>> d8f55e19
     if not column_expressions:
         column_expressions = linker._get_input_columns
 
