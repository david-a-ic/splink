import warnings

from .linker import SQLiteDataFrame, SQLiteLinker  # noqa: F401

<<<<<<< HEAD
warnings.warn(
    "Importing directly from `splink.sqlite.sqlite_linker` "
    "is deprecated and will be removed in Splink v4. "
    "Please import from `splink.sqlite.linker` going forward.",
    DeprecationWarning,
    stacklevel=2,
)
=======
import pandas as pd

from ..input_column import InputColumn
from ..linker import Linker
from ..misc import ensure_is_list
from ..splink_dataframe import SplinkDataFrame

logger = logging.getLogger(__name__)


def dict_factory(cursor, row):
    d = {}
    for idx, col in enumerate(cursor.description):
        d[col[0]] = row[idx]
    return d


class SQLiteDataFrame(SplinkDataFrame):
    linker: SQLiteLinker

    @property
    def columns(self) -> list[InputColumn]:
        sql = f"""
        PRAGMA table_info({self.physical_name});
        """
        pragma_result = self.linker.con.execute(sql).fetchall()
        cols = [r["name"] for r in pragma_result]

        return [InputColumn(c, sql_dialect="sqlite") for c in cols]

    def validate(self):
        if type(self.physical_name) is not str:
            raise ValueError(
                f"{self.df_name} is not a string dataframe.\n"
                "SQLite Linker requires input data"
                " to be a string containing the name of the "
                " sqlite table."
            )

        sql = f"""
        SELECT name
        FROM sqlite_master
        WHERE type='table'
        AND name='{self.physical_name}';
        """

        res = self.linker.con.execute(sql).fetchall()
        if len(res) == 0:
            raise ValueError(
                f"{self.physical_name} does not exist in the sqlite db provided.\n"
                "SQLite Linker requires input data"
                " to be a string containing the name of a "
                " sqlite table that exists in the provided db."
            )

    def drop_table_from_database(self, force_non_splink_table=False):
        self._check_drop_table_created_by_splink(force_non_splink_table)

        drop_sql = f"""
        DROP TABLE IF EXISTS {self.physical_name}"""
        cur = self.linker.con.cursor()
        cur.execute(drop_sql)

    def as_record_dict(self, limit=None):
        sql = f"""
        select *
        from {self.physical_name}
        """
        if limit:
            sql += f" limit {limit}"
        sql += ";"
        cur = self.linker.con.cursor()
        return cur.execute(sql).fetchall()


class SQLiteLinker(Linker):
    def __init__(
        self,
        input_table_or_tables,
        settings_dict: dict | str = None,
        connection=":memory:",
        set_up_basic_logging=True,
        input_table_aliases: str | list = None,
    ):
        self._sql_dialect_ = "sqlite"

        self.con = connection
        self.con.row_factory = dict_factory
        self.con.create_function("log2", 1, log2)
        self.con.create_function("pow", 2, pow)

        input_tables = ensure_is_list(input_table_or_tables)
        input_aliases = self._ensure_aliases_populated_and_is_list(
            input_table_or_tables, input_table_aliases
        )
        accepted_df_dtypes = pd.DataFrame

        super().__init__(
            input_tables,
            settings_dict,
            accepted_df_dtypes,
            set_up_basic_logging,
            input_table_aliases=input_aliases,
        )

    def _table_to_splink_dataframe(self, templated_name, physical_name):
        return SQLiteDataFrame(templated_name, physical_name, self)

    def _execute_sql_against_backend(self, sql, templated_name, physical_name):
        # In the case of a table already existing in the database,
        # execute sql is only reached if the user has explicitly turned off the cache
        self._delete_table_from_database(physical_name)

        sql = f"""
        create table {physical_name}
        as
        {sql}
        """
        self._log_and_run_sql_execution(sql, templated_name, physical_name)

        output_obj = self._table_to_splink_dataframe(templated_name, physical_name)
        return output_obj

    def _run_sql_execution(
        self, final_sql: str, templated_name: str, physical_name: str
    ) -> SplinkDataFrame:
        return self.con.execute(final_sql)

    def register_table(self, input, table_name, overwrite=False):
        # If the user has provided a table name, return it as a SplinkDataframe
        if isinstance(input, str):
            return self._table_to_splink_dataframe(table_name, input)

        # Check if table name is already in use
        exists = self._table_exists_in_database(table_name)
        if exists:
            if not overwrite:
                raise ValueError(
                    f"Table '{table_name}' already exists in database. "
                    "Please use the 'overwrite' argument if you wish to overwrite"
                )
            else:
                self._delete_table_from_database(table_name)

        self._table_registration(input, table_name)
        return self._table_to_splink_dataframe(table_name, table_name)

    def _table_registration(self, input, table_name):
        if isinstance(input, dict):
            input = pd.DataFrame(input)
        elif isinstance(input, list):
            input = pd.DataFrame.from_records(input)

        # Will error if an invalid data type is passed
        input.to_sql(table_name, self.con, index=False)

    def _random_sample_sql(self, proportion, sample_size, seed=None):
        if proportion == 1.0:
            return ""
        if seed:
            raise NotImplementedError(
                "SQLite does not support seeds in random ",
                "samples. Please remove the `seed` parameter.",
            )

        sample_size = int(sample_size)
        return (
            "where unique_id IN (SELECT unique_id FROM __splink__df_concat_with_tf"
            f" ORDER BY RANDOM() LIMIT {sample_size})"
        )

    @property
    def _infinity_expression(self):
        return "'infinity'"

    def _table_exists_in_database(self, table_name):
        sql = f"PRAGMA table_info('{table_name}');"

        rec = self.con.execute(sql).fetchone()
        if not rec:
            return False
        else:
            return True

    def _delete_table_from_database(self, name):
        drop_sql = f"""
        DROP TABLE IF EXISTS {name}"""
        self.con.execute(drop_sql)
>>>>>>> 9414d8eb
<|MERGE_RESOLUTION|>--- conflicted
+++ resolved
@@ -1,16 +1,3 @@
-import warnings
-
-from .linker import SQLiteDataFrame, SQLiteLinker  # noqa: F401
-
-<<<<<<< HEAD
-warnings.warn(
-    "Importing directly from `splink.sqlite.sqlite_linker` "
-    "is deprecated and will be removed in Splink v4. "
-    "Please import from `splink.sqlite.linker` going forward.",
-    DeprecationWarning,
-    stacklevel=2,
-)
-=======
 import pandas as pd
 
 from ..input_column import InputColumn
@@ -198,5 +185,4 @@
     def _delete_table_from_database(self, name):
         drop_sql = f"""
         DROP TABLE IF EXISTS {name}"""
-        self.con.execute(drop_sql)
->>>>>>> 9414d8eb
+        self.con.execute(drop_sql)