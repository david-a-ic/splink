--- conflicted
+++ resolved
@@ -41,20 +41,10 @@
 
       - name: Upload coverage report
         uses: actions/upload-artifact@v4
-<<<<<<< HEAD
-=======
-        if: ${{ matrix.python-version == '3.11' }}
->>>>>>> 0fd67de4
         with:
           name: coverage-report-${{ matrix.python-version }}
           path: coverage.xml
       - name: Upload to Codecov
-<<<<<<< HEAD
         uses: codecov/codecov-action@v4
-=======
-        uses: codecov/codecov-action@v3
-        # upload a single run version - should be representative coverage-wise as we don't have much version-dependent code
-        if: ${{ matrix.python-version == '3.11' }}
->>>>>>> 0fd67de4
         with:
           token: ${{ secrets.CODECOV_TOKEN }}