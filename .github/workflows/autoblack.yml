--- conflicted
+++ resolved
@@ -10,14 +10,6 @@
         uses: actions/setup-python@v1
         with:
           python-version: ${{ matrix.python-version }}
-<<<<<<< HEAD
-      - name: Install Black
-        run: pip install black==22.6.0
-      - name: Run Black autoformatter
-        run: python3 -m black .
-      - name: If needed, commit black changes to the pull request
-        run: |
-=======
 
       - name: Load cached Poetry installation
         uses: actions/cache@v2
@@ -41,11 +33,12 @@
         if: steps.cached-poetry-dependencies.outputs.cache-hit != 'true'
         run: poetry install --no-interaction --no-root --only linting
 
-      - name: If needed, commit black changes to the pull request
+      - name: Run Black autoformatter
         run: |
           source .venv/bin/activate
           python3 -m black .
->>>>>>> e293a39d
+      - name: If needed, commit black changes to the pull request
+        run: |
           git config user.name "$(git log -n 1 --pretty=format:%an)"
           git config user.email "$(git log -n 1 --pretty=format:%ae)"
           # short-circuit if we have no changes, otherwise attempt to commit and push
