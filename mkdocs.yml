site_name: Splink
use_directory_urls: false
repo_url: https://github.com/moj-analytical-services/splink
edit_uri: edit/master/docs/
theme:
  icon:
    repo: fontawesome/brands/github
  name: "material"
  features:
    - content.code.annotate
    - content.code.copy
    - content.tabs.link
    - content.tooltips
    - header.autohide
    - search.highlight
    - search.share
    - search.suggest
    - navigation.indexes
    - navigation.footer
    - content.action.edit
    - navigation.tabs
    - navigation.tabs.sticky
    - navigation.top
    - toc.follow
  logo: "img/favicon.ico"
  favicon: "img/favicon.ico"
  palette:
    - scheme: default
      primary: indigo
      accent: indigo
      toggle:
        icon: material/toggle-switch
        name: Switch to dark mode
    - scheme: slate
      primary: purple
      accent: red
      toggle:
        icon: material/toggle-switch-off-outline
        name: Switch to light mode
  custom_dir: docs/overrides
plugins:
  - search
  - semiliterate
  - mknotebooks
  - tags
  - mkdocstrings:
      default_handler: python
      handlers:
        python:
          rendering:
            show_source: false
      custom_templates: templates
  - git-revision-date-localized:
      enable_creation_date: true
      type: timeago
      fallback_to_build_date: true
markdown_extensions:
  - abbr
  - attr_list
  - meta
  - admonition
  - pymdownx.details
  - pymdownx.arithmatex:
      generic: true
  - pymdownx.superfences:
      custom_fences:
        - name: mermaid
          class: mermaid
          format: !!python/name:pymdownx.superfences.fence_code_format
  - pymdownx.snippets:
      auto_append:
        - includes/abbreviations.md
  - pymdownx.tabbed:
      alternate_style: true
  - toc:
      permalink: True
      toc_depth: 3
  - pymdownx.emoji:
      emoji_index: !!python/name:materialx.emoji.twemoji
      emoji_generator: !!python/name:materialx.emoji.to_svg
  - footnotes
nav:
  - Home: "index.md"
  - Getting Started: "getting_started.md"
  - Tutorial:
      - Introduction: "demos/00_Tutorial_Introduction.ipynb"
      - 1. Data prep prerequisites: "demos/01_Prerequisites.ipynb"
      - 2. Exploratory analysis: "demos/02_Exploratory_analysis.ipynb"
      - 3. Blocking: "demos/03_Blocking.ipynb"
      - 4. Estimating model parameters: "demos/04_Estimating_model_parameters.ipynb"
      - 5. Predicting results: "demos/05_Predicting_results.ipynb"
      - 6. Visualising predictions: "demos/06_Visualising_predictions.ipynb"
      - 7. Quality assurance: "demos/07_Quality_assurance.ipynb"
  - Examples:
      - Introduction: "examples_index.md"
      - DuckDB:
        - Deduplicate 50k rows historical persons: "demos/example_deduplicate_50k_synthetic.ipynb"
        - Linking financial transactions: "demos/example_transactions.ipynb"
        - Linking two tables of persons: "demos/example_link_only.ipynb"
        - Real time record linkage: "demos/example_real_time_record_linkage.ipynb"
        - QA from ground truth column: "demos/example_accuracy_analysis_from_labels_column.ipynb"
        - Estimating m probabilities from labels: "demos/example_pairwise_labels.ipynb"
        - Quick and dirty persons model: "demos/example_quick_and_dirty_persons.ipynb"
        - Febrl3 Dedupe: "demos/example_febrl3.ipynb"
        - Febrl4 link-only: "demos/example_febrl4.ipynb"
      - PySpark:
        - Deduplication using Pyspark: "demos/example_simple_pyspark.ipynb"
      - Athena:
        - Deduplicate 50k rows historical persons: "demos/athena_deduplicate_50k_synthetic.ipynb"
  - Topic Guides:
      - Introduction: "topic_guides/topic_guides_index.md"
      - Record Linkage Theory:
        - Why do we need record linkage?: "topic_guides/theory/record_linkage.md"
        - Probabilistic vs Deterministic linkage: "topic_guides/theory/probabilistic_vs_deterministic.md"
        - The Fellegi-Sunter Model: "topic_guides/theory/fellegi_sunter.md"
      - Linkage Models in Splink:
<<<<<<< HEAD
        - Splink's SQL backends - Spark, DuckDB etc: "topic_guides/splink_fundamentals/backends.md"
        - Link type - linking vs deduping: "topic_guides/splink_fundamentals/link_type.md"
        - Defining Splink models: "topic_guides/splink_fundamentals/settings.md"
        - Retrieving and querying Splink results: "topic_guides/splink_fundamentals/querying_splink_results.md"
=======
        - Splink's SQL backends - Spark, DuckDB etc:
          - Backends overview: "topic_guides/backends/backends.md"
          - PostgreSQL: "topic_guides/backends/postgres.md"
        - Link type - linking vs deduping: "topic_guides/link_type.md"
        - Defining Splink models: "topic_guides/settings.md"
        - Retrieving and querying Splink results: "topic_guides/querying_splink_results.md"
>>>>>>> 8bf26003
      - Data Preparation:
        - Feature Engineering: "topic_guides/data_preparation/feature_engineering.md"
      - Blocking:
        - What are Blocking Rules?: "topic_guides/blocking/blocking_rules.md"
        - Model Training Blocking Rules: "topic_guides/blocking/model_training.md"
        - Prediction Blocking Rules: "topic_guides/blocking/predictions.md"
        - Computational Performance: "topic_guides/blocking/performance.md"
      - Comparing Records:
        - Defining and customising comparisons: "topic_guides/comparisons/customising_comparisons.ipynb"
        - Out-of-the-box comparisons: "topic_guides/comparisons/comparison_templates.ipynb"
        - Comparing strings:
          - Choosing comparators and thresholds: "topic_guides/comparisons/choosing_comparators.ipynb"
          - String comparators: "topic_guides/comparisons/comparators.md"
          - Phonetic transformations: "topic_guides/comparisons/phonetic.md"
        - Term-Frequency adjustments: "topic_guides/comparisons/term-frequency.md"
      - Performance:
        - Run times, performance and linking large data: "topic_guides/performance/drivers_of_performance.md"
        - Spark Performance:
            - Optimising Spark performance: "topic_guides/performance/optimising_spark.md"
            - Salting blocking rules: "topic_guides/performance/salting.md"
  - Documentation:
      - Introduction: "documentation_index.md"
      - API:
        - Linker API:
            - Full API: "linker.md"
            - Exploratory analysis: "linkerexp.md"
            - Estimating model parameters: "linkerest.md"
            - Predicting results: "linkerpred.md"
            - Visualisation and quality assurance: "linkerqa.md"
        - Comparisons Library API:
            - Comparison Template Library: "comparison_template_library.md"
            - Comparison Library: "comparison_library.md"
            - Comparison Level Library: "comparison_level_library.md"
            - Comparison Composition: "comparison_level_composition.md"
        - EM Training Session API: "em_training_session.md"
        - SplinkDataFrame API: "SplinkDataFrame.md"
        - Comparisons API:
            - Comparison: "comparison.md"
            - Comparison Level: "comparison_level.md"
      - In-build datasets: "datasets.md"
      - Settings:
        - Settings Dictionary Reference: "settings_dict_guide.md"
        - Interactive Settings Editor: "settingseditor/editor.md"

  - Contributing:
      - Introduction: "dev_guides/dev_guides_index.md"
      - Making Changes to Splink:
        - Building a Virtual Environment: "dev_guides/changing_splink/building_env_locally.md"
        - Linting and Formatting: "dev_guides/changing_splink/lint_and_format.md"
        - Testing: "dev_guides/changing_splink/testing.md"
        - Building Docs: "dev_guides/changing_splink/build_docs_locally.md"
        - Releasing a Package Version: "dev_guides/changing_splink/releases.md"
      - How Splink works:
        - Understanding and debugging Splink: "dev_guides/debug_modes.md"
        - Transpilation using sqlglot: "dev_guides/transpilation.md"
        - Performance and caching:
          - Caching and pipelining: "dev_guides/caching.md"
          - Spark caching: "dev_guides/spark_pipelining_and_caching.md"
        - Comparison and comparison level libraries:
          - Creating new comparisons and comparison levels: "dev_guides/comparisons/new_library_comparisons_and_levels.md"
          - Extending existing comparisons and comparison levels: "dev_guides/comparisons/extending_library_comparisons_and_levels.md"
        - User-Defined Functions: "dev_guides/udfs.md"

extra_css:
- css/custom.css
extra_javascript:
  - javascripts/mathjax.js
  - https://polyfill.io/v3/polyfill.min.js?features=es6
  - https://cdn.jsdelivr.net/npm/mathjax@3/es5/tex-mml-chtml.js
extra:
  analytics:
    provider: google
    property: G-L6JT8NK528
  social:
    - icon: fontawesome/brands/github
      link: https://github.com/moj-analytical-services/splink
    - icon: fontawesome/brands/python
      link: https://pypi.org/project/splink/
    - icon: fontawesome/solid/chevron-right
      link: https://www.robinlinacre.com/

      <|MERGE_RESOLUTION|>--- conflicted
+++ resolved
@@ -114,19 +114,12 @@
         - Probabilistic vs Deterministic linkage: "topic_guides/theory/probabilistic_vs_deterministic.md"
         - The Fellegi-Sunter Model: "topic_guides/theory/fellegi_sunter.md"
       - Linkage Models in Splink:
-<<<<<<< HEAD
-        - Splink's SQL backends - Spark, DuckDB etc: "topic_guides/splink_fundamentals/backends.md"
+        - Splink's SQL backends - Spark, DuckDB etc:
+          - Backends overview: "topic_guides/backends/backends.md"
+          - PostgreSQL: "topic_guides/backends/postgres.md"
         - Link type - linking vs deduping: "topic_guides/splink_fundamentals/link_type.md"
         - Defining Splink models: "topic_guides/splink_fundamentals/settings.md"
         - Retrieving and querying Splink results: "topic_guides/splink_fundamentals/querying_splink_results.md"
-=======
-        - Splink's SQL backends - Spark, DuckDB etc:
-          - Backends overview: "topic_guides/backends/backends.md"
-          - PostgreSQL: "topic_guides/backends/postgres.md"
-        - Link type - linking vs deduping: "topic_guides/link_type.md"
-        - Defining Splink models: "topic_guides/settings.md"
-        - Retrieving and querying Splink results: "topic_guides/querying_splink_results.md"
->>>>>>> 8bf26003
       - Data Preparation:
         - Feature Engineering: "topic_guides/data_preparation/feature_engineering.md"
       - Blocking:
