import pandas as pd
import pytest

from splink.accuracy import (
    predictions_from_sample_of_pairwise_labels_sql,
    truth_space_table_from_labels_with_predictions_sqls,
)
from splink.duckdb.duckdb_comparison_library import exact_match
from splink.duckdb.duckdb_linker import DuckDBLinker

from .basic_settings import get_settings_dict
<<<<<<< HEAD
=======

>>>>>>> 5b7d7d06

def test_scored_labels_table():
    df = pd.read_csv("./tests/datasets/fake_1000_from_splink_demos.csv")
    df = df.head(5)
    labels = [
        (0, 1, 0.8),
        (2, 0, 0.9),
        (0, 3, 0.95),
        (1, 2, 1.0),
        (3, 1, 1.0),
        (3, 2, 1.0),
    ]

    df_labels = pd.DataFrame(
        labels, columns=["unique_id_l", "unique_id_r", "clerical_match_score"]
    )
    df_labels["source_dataset_l"] = "fake_data_1"
    df_labels["source_dataset_r"] = "fake_data_1"

    settings = {
        "link_type": "dedupe_only",
        "comparisons": [
            exact_match("first_name"),
            exact_match("surname"),
            exact_match("dob"),
        ],
        "blocking_rules_to_generate_predictions": [
            "l.surname = r.surname",
            "l.dob = r.dob",
        ],
    }

    linker = DuckDBLinker(df, settings)

    concat_with_tf = linker._initialise_df_concat_with_tf()
    linker.register_table(df_labels, "labels")

    sqls = predictions_from_sample_of_pairwise_labels_sql(linker, "labels")

    for sql in sqls:
        linker._enqueue_sql(sql["sql"], sql["output_table_name"])

    df_scores_labels = linker._execute_sql_pipeline([concat_with_tf])

    df_scores_labels = df_scores_labels.as_pandas_dataframe()
    df_scores_labels.sort_values(["unique_id_l", "unique_id_r"], inplace=True)

    assert len(df_scores_labels) == 6

    # Check predictions are the same as the labels
    df_predict = linker.predict().as_pandas_dataframe()

    f1 = df_predict["unique_id_l"] == 1
    f2 = df_predict["unique_id_r"] == 2
    predict_weight = df_predict.loc[f1 & f2, "match_weight"]

    f1 = df_scores_labels["unique_id_l"] == 1
    f2 = df_scores_labels["unique_id_r"] == 2
    labels_weight = df_scores_labels.loc[f1 & f2, "match_weight"]

    assert pytest.approx(predict_weight) == labels_weight

    # Test 0 vs 1 has found_by_blocking_rules false
    f1 = df_scores_labels["unique_id_l"] == 0
    f2 = df_scores_labels["unique_id_r"] == 1
    val = df_scores_labels.loc[f1 & f2, "found_by_blocking_rules"].iloc[0]
    assert bool(val) is False

    # Test 1 vs 2 has found_by_blocking_rules false
    f1 = df_scores_labels["unique_id_l"] == 1
    f2 = df_scores_labels["unique_id_r"] == 2
    val = df_scores_labels.loc[f1 & f2, "found_by_blocking_rules"].iloc[0]
    assert bool(val) is True


def test_truth_space_table():
    df = pd.read_csv("./tests/datasets/fake_1000_from_splink_demos.csv")

    settings = {
        "link_type": "dedupe_only",
        "comparisons": [
            exact_match("first_name"),
            exact_match("surname"),
            exact_match("dob"),
        ],
        "blocking_rules_to_generate_predictions": [
            "l.surname = r.surname",
            "l.dob = r.dob",
        ],
    }

    linker = DuckDBLinker(df, settings)

    labels_with_predictions = [
        {
            "person_id_l": 1,
            "person_id_r": 11,
            "match_weight": 0.0,
            "found_by_blocking_rules": False,
            "clerical_match_score": 0.1,
        },
        {
            "person_id_l": 2,
            "person_id_r": 12,
            "match_weight": 0.4,
            "found_by_blocking_rules": False,
            "clerical_match_score": 0.45,
        },
        {
            "person_id_l": 3,
            "person_id_r": 13,
            "match_weight": 1.0,
            "found_by_blocking_rules": False,
            "clerical_match_score": 0.01,
        },
    ]
    labels_with_predictions = pd.DataFrame(labels_with_predictions)

    linker.register_table(labels_with_predictions, "__splink__labels_with_predictions")

    sqls = truth_space_table_from_labels_with_predictions_sqls(0.5)
    for sql in sqls:
        linker._enqueue_sql(sql["sql"], sql["output_table_name"])
    df_roc = linker._execute_sql_pipeline()

    df_roc = df_roc.as_pandas_dataframe()

    # Note that our critiera are great than or equal to
    # meaning match prob of 0.40 is treated as a match at threshold 0.40
    f1 = df_roc["truth_threshold"] > 0.39
    f2 = df_roc["truth_threshold"] < 0.41

    row = df_roc[f1 & f2].to_dict(orient="records")[0]

    # FPR = FP/(FP+TN) = FP/N
    # At 0.4 we have
    # 1,11 is a TN
    # 2,12 is a P at 40% against a clerical N (45%) so is a FP
    # 3,13 is a FP as well

    assert pytest.approx(row["fp_rate"]) == 2 / 3

    # Precision = TP/TP+FP
    assert row["precision"] == 0.0


def test_roc_chart_dedupe_only():
    # No source_dataset required in labels

    df = pd.read_csv("./tests/datasets/fake_1000_from_splink_demos.csv").head(10)

    df["source_dataset"] = "fake_data_1"
    df["merge"] = 1

    df_l = df[["unique_id", "source_dataset", "group", "merge"]].copy()
    df_r = df_l.copy()

    df_labels = df_l.merge(df_r, on="merge", suffixes=("_l", "_r"))
    f1 = df_labels["unique_id_l"] < df_labels["unique_id_r"]
    df_labels = df_labels[f1]

    df_labels["clerical_match_score"] = (
        df_labels["group_l"] == df_labels["group_r"]
    ).astype(float)

    df_labels = df_labels.drop(
        ["group_l", "group_r", "source_dataset_l", "source_dataset_r", "merge"],
        axis=1,
    )
    settings_dict = get_settings_dict()
    linker = DuckDBLinker(df, settings_dict, connection=":memory:")

    linker.register_table(df_labels, "labels")

    linker.roc_chart_from_labels_table("labels")


def test_roc_chart_link_and_dedupe():
    # Source dataset required in labels

    df = pd.read_csv("./tests/datasets/fake_1000_from_splink_demos.csv").head(10)

    df["source_dataset"] = "fake_data_1"
    df["merge"] = 1

    df_l = df[["unique_id", "source_dataset", "group", "merge"]].copy()
    df_r = df_l.copy()

    df_labels = df_l.merge(df_r, on="merge", suffixes=("_l", "_r"))
    f1 = df_labels["unique_id_l"] < df_labels["unique_id_r"]
    df_labels = df_labels[f1]

    df_labels["clerical_match_score"] = (
        df_labels["group_l"] == df_labels["group_r"]
    ).astype(float)

    df_labels = df_labels.drop(["group_l", "group_r", "merge"], axis=1)
    settings_dict = get_settings_dict()
    settings_dict["link_type"] = "link_and_dedupe"
    linker = DuckDBLinker(
        df, settings_dict, connection=":memory:", input_table_aliases="fake_data_1"
    )

    linker.register_table(df_labels, "labels")

    linker.roc_chart_from_labels_table("labels")


def test_prediction_errors_from_labels_table():
    data = [
        {"unique_id": 1, "first_name": "robin", "cluster": 1},
        {"unique_id": 2, "first_name": "robin", "cluster": 1},
        {"unique_id": 3, "first_name": "john", "cluster": 1},
        {"unique_id": 4, "first_name": "david", "cluster": 2},
        {"unique_id": 5, "first_name": "david", "cluster": 3},
    ]
    df = pd.DataFrame(data)

    labels = [
        (1, 2, 0.8),
        (1, 3, 0.8),
        (2, 3, 0.8),
        (4, 5, 0.1),
    ]

    df_labels = pd.DataFrame(
        labels, columns=["unique_id_l", "unique_id_r", "clerical_match_score"]
    )
    df_labels["source_dataset_l"] = "fake_data_1"
    df_labels["source_dataset_r"] = "fake_data_1"

    sql = '"first_name_l" IS NULL OR "first_name_r" IS NULL'
    settings = {
        "link_type": "dedupe_only",
        "probability_two_random_records_match": 0.5,
        "comparisons": [
            {
                "output_column_name": "first_name",
                "comparison_levels": [
                    {
                        "sql_condition": sql,
                        "label_for_charts": "Null",
                        "is_null_level": True,
                    },
                    {
                        "sql_condition": '"first_name_l" = "first_name_r"',
                        "label_for_charts": "Exact match",
                        "m_probability": 0.95,
                        "u_probability": 1e-5,
                    },
                    {
                        "sql_condition": "ELSE",
                        "label_for_charts": "All other comparisons",
                        "m_probability": 0.05,
                        "u_probability": 1 - 1e-5,
                    },
                ],
            }
        ],
    }

    linker = DuckDBLinker(df, settings)

    linker.register_table(df_labels, "labels")

    linker._initialise_df_concat_with_tf()
    df_res = linker.prediction_errors_from_labels_table("labels").as_pandas_dataframe()
    df_res = df_res[["unique_id_l", "unique_id_r"]]
    records = list(df_res.to_records(index=False))
    records = [tuple(p) for p in records]

    assert (1, 3) in records  # fn
    assert (2, 3) in records  # fn
    assert (4, 5) in records  # fp
    assert (1, 2) not in records  # tp

    linker = DuckDBLinker(df, settings)

    linker.register_table(df_labels, "labels")

    linker._initialise_df_concat_with_tf()
    df_res = linker.prediction_errors_from_labels_table(
        "labels", include_false_negatives=False
    ).as_pandas_dataframe()
    df_res = df_res[["unique_id_l", "unique_id_r"]]
    records = list(df_res.to_records(index=False))
    records = [tuple(p) for p in records]

    assert (1, 3) not in records  # fn
    assert (2, 3) not in records  # fn
    assert (4, 5) in records  # fp
    assert (1, 2) not in records  # tp

    linker = DuckDBLinker(df, settings)
    linker.register_table(df_labels, "labels")
    linker._initialise_df_concat_with_tf()
    df_res = linker.prediction_errors_from_labels_table(
        "labels", include_false_positives=False
    ).as_pandas_dataframe()
    df_res = df_res[["unique_id_l", "unique_id_r"]]
    records = list(df_res.to_records(index=False))
    records = [tuple(p) for p in records]

    assert (1, 3) in records  # fn
    assert (2, 3) in records  # fn
    assert (4, 5) not in records  # fp
    assert (1, 2) not in records  # tp


def test_prediction_errors_from_labels_column():
    data = [
        {"unique_id": 1, "first_name": "robin", "cluster": 1},
        {"unique_id": 2, "first_name": "robin", "cluster": 1},
        {"unique_id": 3, "first_name": "john", "cluster": 1},
        {"unique_id": 4, "first_name": "david", "cluster": 2},
        {"unique_id": 5, "first_name": "david", "cluster": 3},
    ]
    df = pd.DataFrame(data)

    sql = '"first_name_l" IS NULL OR "first_name_r" IS NULL'
    settings = {
        "link_type": "dedupe_only",
        "probability_two_random_records_match": 0.5,
        "comparisons": [
            {
                "output_column_name": "first_name",
                "comparison_levels": [
                    {
                        "sql_condition": sql,
                        "label_for_charts": "Null",
                        "is_null_level": True,
                    },
                    {
                        "sql_condition": '"first_name_l" = "first_name_r"',
                        "label_for_charts": "Exact match",
                        "m_probability": 0.95,
                        "u_probability": 1e-5,
                    },
                    {
                        "sql_condition": "ELSE",
                        "label_for_charts": "All other comparisons",
                        "m_probability": 0.05,
                        "u_probability": 1 - 1e-5,
                    },
                ],
            }
        ],
        "blocking_rules_to_generate_predictions": ["1=1"],
    }

    #
    linker = DuckDBLinker(df, settings)

    df_res = linker.prediction_errors_from_labels_column(
        "cluster"
    ).as_pandas_dataframe()
    df_res = df_res[["unique_id_l", "unique_id_r"]]
    records = list(df_res.to_records(index=False))
    records = [tuple(p) for p in records]

    assert (1, 3) in records  # FN
    assert (2, 3) in records  # FN
    assert (4, 5) in records  # FP
    assert (1, 2) not in records  # TP
    assert (1, 5) not in records  # TN

    linker = DuckDBLinker(df, settings)

    df_res = linker.prediction_errors_from_labels_column(
        "cluster", include_false_positives=False
    ).as_pandas_dataframe()
    df_res = df_res[["unique_id_l", "unique_id_r"]]
    records = list(df_res.to_records(index=False))
    records = [tuple(p) for p in records]

    assert (1, 3) in records  # FN
    assert (2, 3) in records  # FN
    assert (4, 5) not in records  # FP
    assert (1, 2) not in records  # TP
    assert (1, 5) not in records  # TN

    linker = DuckDBLinker(df, settings)

    df_res = linker.prediction_errors_from_labels_column(
        "cluster", include_false_negatives=False
    ).as_pandas_dataframe()
    df_res = df_res[["unique_id_l", "unique_id_r"]]
    records = list(df_res.to_records(index=False))
    records = [tuple(p) for p in records]

    assert (1, 3) not in records  # FN
    assert (2, 3) not in records  # FN
    assert (4, 5) in records  # FP
    assert (1, 2) not in records  # TP
    assert (1, 5) not in records  # TN


def test_truth_space_table_from_labels_column_dedupe_only():
    data = [
        {"unique_id": 1, "first_name": "john", "cluster": 1},
        {"unique_id": 2, "first_name": "john", "cluster": 1},
        {"unique_id": 3, "first_name": "john", "cluster": 1},
        {"unique_id": 4, "first_name": "john", "cluster": 2},
        {"unique_id": 5, "first_name": "edith", "cluster": 3},
        {"unique_id": 6, "first_name": "mary", "cluster": 3},
    ]

    df = pd.DataFrame(data)

    settings = {
        "link_type": "dedupe_only",
        "probability_two_random_records_match": 0.5,
        "blocking_rules_to_generate_predictions": [
            "1=1",
        ],
        "comparisons": [
            {
                "output_column_name": "First name",
                "comparison_levels": [
                    {
                        "sql_condition": "first_name_l IS NULL OR first_name_r IS NULL",
                        "label_for_charts": "Null",
                        "is_null_level": True,
                    },
                    {
                        "sql_condition": "first_name_l = first_name_r",
                        "label_for_charts": "Exact match",
                        "m_probability": 0.9,
                        "u_probability": 0.1,
                    },
                    {
                        "sql_condition": "ELSE",
                        "label_for_charts": "All other comparisons",
                        "m_probability": 0.1,
                        "u_probability": 0.9,
                    },
                ],
            },
        ],
    }

    linker = DuckDBLinker(df, settings)

    tt = linker.truth_space_table_from_labels_column("cluster").as_record_dict()
    # Truth threshold -3.17, meaning all comparisons get classified as positive
    truth_dict = tt[0]
    assert truth_dict["tp"] == 4
    assert truth_dict["fp"] == 11
    assert truth_dict["tn"] == 0
    assert truth_dict["fn"] == 0

    # Truth threshold 3.17, meaning only comparisons where forename match get classified
    # as positive
    truth_dict = tt[1]
    assert truth_dict["tp"] == 3
    assert truth_dict["fp"] == 3
    assert truth_dict["tn"] == 8
    assert truth_dict["fn"] == 1


def test_truth_space_table_from_labels_column_link_only():
    data_left = [
        {"unique_id": 1, "first_name": "john", "ground_truth": 1},
        {"unique_id": 2, "first_name": "mary", "ground_truth": 2},
        {"unique_id": 3, "first_name": "edith", "ground_truth": 3},
    ]

    data_right = [
        {"unique_id": 1, "first_name": "john", "ground_truth": 1},
        {"unique_id": 2, "first_name": "john", "ground_truth": 2},
        {"unique_id": 3, "first_name": "eve", "ground_truth": 3},
    ]

    df_left = pd.DataFrame(data_left)
    df_right = pd.DataFrame(data_right)

    settings = {
        "link_type": "link_only",
        "probability_two_random_records_match": 0.5,
        "blocking_rules_to_generate_predictions": [
            "1=1",
        ],
        "comparisons": [
            {
                "output_column_name": "First name",
                "comparison_levels": [
                    {
                        "sql_condition": "first_name_l IS NULL OR first_name_r IS NULL",
                        "label_for_charts": "Null",
                        "is_null_level": True,
                    },
                    {
                        "sql_condition": "first_name_l = first_name_r",
                        "label_for_charts": "Exact match",
                        "m_probability": 0.9,
                        "u_probability": 0.1,
                    },
                    {
                        "sql_condition": "ELSE",
                        "label_for_charts": "All other comparisons",
                        "m_probability": 0.1,
                        "u_probability": 0.9,
                    },
                ],
            },
        ],
    }

    linker = DuckDBLinker([df_left, df_right], settings)

    tt = linker.truth_space_table_from_labels_column("ground_truth").as_record_dict()
    # Truth threshold -3.17, meaning all comparisons get classified as positive
    truth_dict = tt[0]
    assert truth_dict["tp"] == 3
    assert truth_dict["fp"] == 6
    assert truth_dict["tn"] == 0
    assert truth_dict["fn"] == 0

    # Truth threshold 3.17, meaning only comparisons where forename match get classified
    # as positive
    truth_dict = tt[1]
    assert truth_dict["tp"] == 1
    assert truth_dict["fp"] == 1
    assert truth_dict["tn"] == 5
    assert truth_dict["fn"] == 2<|MERGE_RESOLUTION|>--- conflicted
+++ resolved
@@ -9,10 +9,7 @@
 from splink.duckdb.duckdb_linker import DuckDBLinker
 
 from .basic_settings import get_settings_dict
-<<<<<<< HEAD
-=======
-
->>>>>>> 5b7d7d06
+
 
 def test_scored_labels_table():
     df = pd.read_csv("./tests/datasets/fake_1000_from_splink_demos.csv")
