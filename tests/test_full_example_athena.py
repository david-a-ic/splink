<<<<<<< HEAD
# import os

# import pandas as pd
# import pytest

# import splink.comparison_library as cl

# from .basic_settings import get_settings_dict
# from .linker_utils import _test_table_registration

# # Skip if no valid boto3 connection exists
# try:
#     import boto3

#     # Check if a valid s3 connection is available
#     sts_client = boto3.client("sts")
#     response = sts_client.get_caller_identity()
#     import awswrangler as wr

#     from splink.athena.athena_utils import athena_warning_text
#     from splink.athena.linker import AthenaLinker
# except ImportError:
#     # Skip if no AWS Connection exists
#     pytestmark = pytest.mark.skip(reason="AWS Connection Required")

# TODO: this is all commented out until we have the functionality, as it errors at
# top-level currently
# settings_dict = get_settings_dict()

# first_name_cc = cl.LevenshteinAtThresholds(
#     col_name="first_name",
#     distance_threshold_or_thresholds=2,
# TODO: compat
# include_exact_match_level=True,
# term_frequency_adjustments=True,
# m_probability_exact_match=0.7,
# m_probability_or_probabilities_lev=0.2,
# m_probability_else=0.1,
# )


# # dob_cc = cl.datediff_at_thresholds(
# #     col_name="dob",
# #     date_thresholds=[7, 3, 1],
# #     date_metrics=["day", "month", "year"],
# #     cast_strings_to_date=True,
# # )

# # Update tf weight and u probabilities to match
# first_name_cc._comparison_dict["comparison_levels"][1]._tf_adjustment_weight = 0.6
# u_probabilities_first_name = [0.1, 0.1, 0.8]
# for u_prob, level in zip(
#     u_probabilities_first_name,
#     first_name_cc._comparison_dict["comparison_levels"][1:],
# ):
#     level._u_probability = u_prob

# # Update settings w/ our edited first_name col
# settings_dict["comparisons"][0] = first_name_cc
# # settings_dict["comparisons"][2] = dob_cc

# # Setup database names for tests
# db_name_read = "splink_awswrangler_test"
# db_name_write = "data_linking_temp"
# output_bucket = "alpha-data-linking"
# table_name = "__splink__fake_1000_from_splink_demos"


# def upload_data(db_name):
#     df = pd.read_csv("./tests/datasets/fake_1000_from_splink_demos.csv")
#     bucket = output_bucket
#     # ensure data is in a unique loc to __splink tables
#     path = f"s3://{bucket}/data/"

#     path = f"s3://{bucket}/data/{table_name}"
#     wr.s3.to_parquet(
#         df=df,
#         path=path,
#         dataset=True,
#         mode="overwrite",
#         database=db_name,
#         table=table_name,
#         compression="snappy",
#     )


# def test_full_example_athena(tmp_path):
#     # This test assumes the databases in use have already been created

#     # creates a session at least on the platform...
#     my_session = boto3.Session(region_name="eu-west-1")

#     # Upload our raw data
#     upload_data(db_name_read)

#     linker = AthenaLinker(
#         settings_dict=settings_dict,
#         input_table_or_tables=f"{db_name_read}.{table_name}",
#         boto3_session=my_session,
#         output_bucket=output_bucket,
#         output_database=db_name_write,
#         output_filepath="athena_test_full_example",
#     )

#     linker.profile_columns(
#         [
#             "first_name",
#             "surname",
#             "first_name || surname",
#             "concat(city, first_name)",
#             ["surname", "city"],
#         ]
#     )
#     linker.compute_tf_table("city")
#     linker.compute_tf_table("first_name")

#     linker.estimate_u_using_random_sampling(max_pairs=1e6, seed=None)

#     blocking_rule = "l.first_name = r.first_name and l.surname = r.surname"
#     linker.estimate_parameters_using_expectation_maximisation(blocking_rule)

#     blocking_rule = "l.dob = r.dob"
#     linker.estimate_parameters_using_expectation_maximisation(blocking_rule)

#     df_predict = linker.predict()

#     linker.comparison_viewer_dashboard(df_predict, "test_scv_athena.html", True, 2)

#     df_predict.as_pandas_dataframe()

#     df_clusters = linker.cluster_pairwise_predictions_at_threshold(df_predict, 0.1)

#     linker.cluster_studio_dashboard(
#         df_predict,
#         df_clusters,
#         sampling_method="by_cluster_size",
#         out_path=os.path.join(tmp_path, "test_cluster_studio.html"),
#     )

#     linker.unlinkables_chart(source_dataset="Testing")

#     _test_table_registration(linker, skip_dtypes=True)

#     # Clean up our database and s3 bucket and remove test files
#     linker.drop_all_tables_created_by_splink(delete_s3_folders=True)
#     linker.drop_splink_tables_from_database(database_name=db_name_read)


# def test_athena_garbage_collection():
#     # creates a session at least on the platform...
#     my_session = boto3.Session(region_name="eu-west-1")
#     upload_data(db_name_read)

#     out_fp = "athena_test_garbage_collection"

#     def run_athena_predictions():
#         # Test that our gc works as expected w/ tables_to_exclude
#         linker = AthenaLinker(
#             settings_dict=settings_dict,
#             input_table_or_tables=f"{db_name_read}.{table_name}",
#             boto3_session=my_session,
#             output_bucket=output_bucket,
#             output_database=db_name_write,
#             output_filepath=out_fp,
#         )

#         path = f"s3://{output_bucket}/{out_fp}/{linker._cache_uid}"

#         linker.profile_columns(
#             [
#                 "first_name",
#                 "surname",
#                 "first_name || surname",
#                 "concat(city, first_name)",
#                 ["surname", "city"],
#             ]
#         )

#         predict = linker.predict()

#         return linker, path, predict

#     linker, path, predict = run_athena_predictions()
#     linker.drop_all_tables_created_by_splink(tables_to_exclude=predict)

#     # Check everything gets cleaned up excl. predict
#     tables = wr.catalog.get_tables(
#         database=db_name_write,
#         name_prefix="__splink__df_predict",  # check if the predict table exists...
#         boto3_session=my_session,
#     )
#     assert sum(1 for _ in tables) == 1

#     # Check all files are also deleted (as delete_s3_folders = True)
#     files = wr.s3.list_objects(
#         path=path,
#         boto3_session=my_session,
#         ignore_empty=True,
#     )
#     assert len(files) > 0  # snappy, so n >= 1 parquet files created

#     folder_exists = wr.s3.list_directories(
#         path,
#     )
#     assert len(folder_exists) == 1  # check that only the predict table is saved

#     # Now drop *everything*
#     linker.drop_all_tables_created_by_splink()

#     # Does predict exist?
#     tables = wr.catalog.get_tables(
#         database=db_name_write,
#         name_prefix="__splink",
#         boto3_session=my_session,
#     )
#     assert sum(1 for _ in tables) == 0

#     # Check all files are also deleted (as gc = True)
#     files = wr.s3.list_objects(
#         path=path,
#         boto3_session=my_session,
#         ignore_empty=True,
#     )
#     assert len(files) == 0

#     # Check drop_tables_in_current_splink_run
#     linker, path, predict = run_athena_predictions()

#     linker.drop_tables_in_current_splink_run(tables_to_exclude=predict.physical_name)
#     assert len(linker._names_of_tables_created_by_splink) == 1
#     tables = wr.catalog.get_tables(
#         database=db_name_write,
#         name_prefix="__splink",
#         boto3_session=my_session,
#     )
#     assert sum(1 for _ in tables) == 1

#     linker.drop_tables_in_current_splink_run()
#     assert len(linker._names_of_tables_created_by_splink) == 0
#     tables = wr.catalog.get_tables(
#         database=db_name_write,
#         name_prefix="__splink",
#         boto3_session=my_session,
#     )
#     assert sum(1 for _ in tables) == 0


# def test_pandas_as_input():
#     df = pd.read_csv("./tests/datasets/fake_1000_from_splink_demos.csv")
#     my_session = boto3.Session(region_name="eu-west-1")

#     linker = AthenaLinker(
#         input_table_or_tables=df,
#         settings_dict=settings_dict,
#         boto3_session=my_session,
#         output_bucket=output_bucket,
#         output_database=db_name_write,
#         output_filepath="test_pandas_input",
#         input_table_aliases="__splink__testing",
#     )

#     linker.predict()
#     linker.drop_splink_tables_from_database(database_name=db_name_read)


# def test_athena_link_only():
#     df = pd.read_csv("./tests/datasets/fake_1000_from_splink_demos.csv")

#     # creates a session at least on the platform...
#     my_session = boto3.Session(region_name="eu-west-1")
#     settings_dict["link_type"] = "link_and_dedupe"

#     linker = AthenaLinker(
#         input_table_or_tables=[df, df],
#         settings_dict=settings_dict,
#         boto3_session=my_session,
#         output_bucket=output_bucket,
#         output_database=db_name_write,
#         output_filepath="test_link_only",
#         input_table_aliases=["__splink__testing_1", "__splink__testing_2"],
#     )

#     df_predict = linker.predict()
#     df_predict.as_pandas_dataframe()

#     # Clean up
#     linker.drop_all_tables_created_by_splink(delete_s3_folders=True)


# def test_athena_errors():
#     # creates a session at least on the platform...
#     my_session = boto3.Session(region_name="eu-west-1")

#     # Check that if the input df doesn't exist we get a fail
#     with pytest.raises(Exception):
#         AthenaLinker(
#             input_table_or_tables="testing_for_failure",
#             settings_dict=settings_dict,
#             boto3_session=my_session,
#             output_bucket=output_bucket,
#             output_database=db_name_write,
#             output_filepath="test_failure",
#         )

#     # Check that if the database doesn't exist it fails
#     rand_database = "random_database"
#     db_txt = f"database '{rand_database}'"

#     with pytest.raises(Exception) as excinfo:
#         AthenaLinker(
#             input_table_or_tables="testing_for_failure",
#             settings_dict=settings_dict,
#             boto3_session=my_session,
#             output_bucket=output_bucket,
#             output_database=rand_database,
#             output_filepath="test_failure",
#         )
#     assert str(excinfo.value) == athena_warning_text(db_txt, ["does", "it"])

#     # check we get a failure w/ an invalid s3 bucket
#     rand_bucket = "random_bucket"
#     bucket_txt = f"bucket '{rand_bucket}'"

#     with pytest.raises(Exception) as excinfo:
#         AthenaLinker(
#             input_table_or_tables="testing_for_failure",
#             settings_dict=settings_dict,
#             boto3_session=my_session,
#             output_bucket=rand_bucket,
#             output_database=db_name_write,
#             output_filepath="test_failure",
#         )
#     assert str(excinfo.value) == athena_warning_text(bucket_txt, ["does", "it"])

#     # and finally, check our error message w/ both an invalid db and bucket
#     txt = " and ".join([db_txt, bucket_txt])
#     with pytest.raises(Exception) as excinfo:
#         AthenaLinker(
#             input_table_or_tables="testing_for_failure",
#             settings_dict=settings_dict,
#             boto3_session=my_session,
#             output_bucket=rand_bucket,
#             output_database=rand_database,
#             output_filepath="test_failure",
#         )
#     assert str(excinfo.value) == athena_warning_text(txt, ["do", "them"])
=======
import os

import pandas as pd
import pytest

import splink.athena.comparison_library as cl
from splink.exceptions import InvalidAWSBucketOrDatabase

from .basic_settings import get_settings_dict
from .linker_utils import _test_table_registration

# Skip tests if awswrangler or boto3 cannot be imported or
# if no valid AWS connection exists
try:
    import awswrangler as wr
    import boto3
    from awswrangler.exceptions import InvalidTable

    from splink.athena.athena_helpers.athena_utils import _garbage_collection
    from splink.athena.linker import AthenaLinker

    sts_client = boto3.client("sts")
    response = sts_client.get_caller_identity()
    aws_connection_valid = response
    BOTO3_SESSION = boto3.Session(region_name="eu-west-1")
    aws_dependencies_available = True
except ImportError:
    # If InvalidTable cannot be imported, we need to create a temp value
    # to prevent an ImportError
    class InvalidTable(Exception):
        ...

    # An import error is equivalent to a missing AWS connection
    aws_connection_valid = False


# Conditional skipping of tests if AWS dependencies are not satisfied
pytestmark = pytest.mark.skipif(
    not aws_connection_valid, reason="AWS Connection and Dependencies Required"
)

# Continue with th# Load in and update our settings
settings_dict = get_settings_dict()

first_name_cc = cl.levenshtein_at_thresholds(
    col_name="first_name",
    distance_threshold_or_thresholds=2,
    include_exact_match_level=True,
    term_frequency_adjustments=True,
    m_probability_exact_match=0.7,
    m_probability_or_probabilities_lev=0.2,
    m_probability_else=0.1,
)

dob_cc = cl.datediff_at_thresholds(
    col_name="dob",
    date_thresholds=[7, 3, 1],
    date_metrics=["day", "month", "year"],
    cast_strings_to_date=True,
)

# Update tf weight and u probabilities to match
first_name_cc._comparison_dict["comparison_levels"][1]._tf_adjustment_weight = 0.6
u_probabilities_first_name = [0.1, 0.1, 0.8]
for u_prob, level in zip(
    u_probabilities_first_name,
    first_name_cc._comparison_dict["comparison_levels"][1:],
):
    level._u_probability = u_prob

# Update settings w/ our edited first_name col
settings_dict["comparisons"][0] = first_name_cc
settings_dict["comparisons"][2] = dob_cc

# Setup database names for tests
DB_NAME_READ = "splink_awswrangler_test"
DB_NAME_WRITE = "data_linking_temp"
OUTPUT_BUCKET = "alpha-data-linking"
TABLE_NAME = "__splink__fake_1000_from_splink_demos"
PANDAS_DF = pd.read_csv("./tests/datasets/fake_1000_from_splink_demos.csv")


def upload_data(database_to_upload_to):
    # ensure data is in a unique loc to __splink tables
    path = f"s3://{OUTPUT_BUCKET}/data/{TABLE_NAME}"
    wr.s3.to_parquet(
        df=PANDAS_DF,
        path=path,
        dataset=True,
        mode="overwrite",
        database=database_to_upload_to,
        table=TABLE_NAME,
        compression="snappy",
    )


def test_full_example_athena(tmp_path):
    # Upload our raw data
    upload_data(DB_NAME_READ)

    # Drop any existing tables that may disrupt the test
    _garbage_collection(DB_NAME_WRITE, BOTO3_SESSION)

    linker = AthenaLinker(
        settings_dict=settings_dict,
        input_table_or_tables=f"{DB_NAME_READ}.{TABLE_NAME}",
        boto3_session=BOTO3_SESSION,
        output_bucket=OUTPUT_BUCKET,
        output_database=DB_NAME_WRITE,
        output_filepath="athena_test_full_example",
    )

    linker.profile_columns(
        [
            "first_name",
            "surname",
            "first_name || surname",
            "concat(city, first_name)",
            ["surname", "city"],
        ]
    )
    linker.compute_tf_table("city")
    linker.compute_tf_table("first_name")

    linker.estimate_u_using_random_sampling(max_pairs=1e6, seed=None)

    blocking_rule = "l.first_name = r.first_name and l.surname = r.surname"
    linker.estimate_parameters_using_expectation_maximisation(blocking_rule)

    blocking_rule = "l.dob = r.dob"
    linker.estimate_parameters_using_expectation_maximisation(blocking_rule)

    df_predict = linker.predict()

    linker.comparison_viewer_dashboard(df_predict, "test_scv_athena.html", True, 2)

    df_predict.as_pandas_dataframe()

    df_clusters = linker.cluster_pairwise_predictions_at_threshold(df_predict, 0.1)

    linker.cluster_studio_dashboard(
        df_predict,
        df_clusters,
        sampling_method="by_cluster_size",
        out_path=os.path.join(tmp_path, "test_cluster_studio.html"),
    )

    linker.unlinkables_chart(source_dataset="Testing")

    _test_table_registration(linker)

    # Clean up our database and s3 bucket and remove test files
    linker.drop_all_tables_created_by_splink(delete_s3_folders=True)
    linker.drop_splink_tables_from_database(database_name=DB_NAME_READ)


def test_athena_garbage_collection():
    # creates a session at least on the platform...
    upload_data(DB_NAME_READ)

    out_fp = "athena_test_garbage_collection"

    def run_athena_predictions():
        # Test that our gc works as expected w/ tables_to_exclude
        linker = AthenaLinker(
            settings_dict=settings_dict,
            input_table_or_tables=f"{DB_NAME_READ}.{TABLE_NAME}",
            boto3_session=BOTO3_SESSION,
            output_bucket=OUTPUT_BUCKET,
            output_database=DB_NAME_WRITE,
            output_filepath=out_fp,
        )

        path = f"s3://{OUTPUT_BUCKET}/{out_fp}/{linker._cache_uid}"

        linker.profile_columns(
            [
                "first_name",
                "surname",
                "first_name || surname",
                "concat(city, first_name)",
                ["surname", "city"],
            ]
        )

        predict = linker.predict()

        return linker, path, predict

    linker, path, predict = run_athena_predictions()
    linker.drop_all_tables_created_by_splink(tables_to_exclude=predict)

    # Check everything gets cleaned up excl. predict
    tables = wr.catalog.get_tables(
        database=DB_NAME_WRITE,
        name_prefix="__splink__df_predict",  # check if the predict table exists...
        boto3_session=BOTO3_SESSION,
    )
    assert sum(1 for _ in tables) == 1

    # Check all files are also deleted (as delete_s3_folders = True)
    files = wr.s3.list_objects(
        path=path,
        boto3_session=BOTO3_SESSION,
        ignore_empty=True,
    )
    assert len(files) > 0  # snappy, so n >= 1 parquet files created

    folder_exists = wr.s3.list_directories(
        path,
    )
    assert len(folder_exists) == 1  # check that only the predict table is saved

    # Now drop *everything*
    linker.drop_all_tables_created_by_splink()

    # Does predict exist?
    tables = wr.catalog.get_tables(
        database=DB_NAME_WRITE,
        name_prefix="__splink",
        boto3_session=BOTO3_SESSION,
    )
    assert sum(1 for _ in tables) == 0

    # Check all files are also deleted (as gc = True)
    files = wr.s3.list_objects(
        path=path,
        boto3_session=BOTO3_SESSION,
        ignore_empty=True,
    )
    assert len(files) == 0

    # Check drop_tables_in_current_splink_run
    linker, path, predict = run_athena_predictions()

    linker.drop_tables_in_current_splink_run(tables_to_exclude=predict.physical_name)
    # assert len(linker._names_of_tables_created_by_splink) == 1
    tables = wr.catalog.get_tables(
        database=DB_NAME_WRITE,
        name_prefix="__splink",
        boto3_session=BOTO3_SESSION,
    )
    assert sum(1 for _ in tables) == 1

    linker.drop_tables_in_current_splink_run()
    # assert len(linker._names_of_tables_created_by_splink) == 0
    tables = wr.catalog.get_tables(
        database=DB_NAME_WRITE,
        name_prefix="__splink",
        boto3_session=BOTO3_SESSION,
    )
    assert sum(1 for _ in tables) == 0


@pytest.mark.parametrize(
    "input_tables, table_aliases, link_type",
    [
        (PANDAS_DF, "__splink__testing", "dedupe_only"),
        (
            [PANDAS_DF, PANDAS_DF],
            ["__splink__testing_1", "__splink__testing_2"],
            "link_and_dedupe",
        ),
    ],
)
def test_athena_linker_with_pandas(input_tables, table_aliases, link_type):
    settings = get_settings_dict()
    settings["link_type"] = link_type  # If this setting is common to both tests

    linker = AthenaLinker(
        input_table_or_tables=input_tables,
        settings_dict=settings,
        boto3_session=BOTO3_SESSION,
        output_bucket=OUTPUT_BUCKET,
        output_database=DB_NAME_WRITE,
        output_filepath="test_pandas_as_inputs",
        input_table_aliases=table_aliases,
    )

    df_predict = linker.predict()
    df_predict.as_pandas_dataframe()

    linker.drop_all_tables_created_by_splink(delete_s3_folders=True)


@pytest.mark.parametrize(
    "input_table, output_database, output_bucket, exception",
    [
        ("bad_df", DB_NAME_WRITE, OUTPUT_BUCKET, InvalidTable),
        (PANDAS_DF, "random_database", OUTPUT_BUCKET, InvalidAWSBucketOrDatabase),
        (PANDAS_DF, DB_NAME_WRITE, "random_bucket", InvalidAWSBucketOrDatabase),
        (PANDAS_DF, "random_database", "random_bucket", InvalidAWSBucketOrDatabase),
    ],
)
def test_athena_errors(input_table, output_database, output_bucket, exception):
    test_file_path = "test_failure"

    with pytest.raises(exception):
        AthenaLinker(
            input_table_or_tables=input_table,
            settings_dict=settings_dict,
            boto3_session=BOTO3_SESSION,
            output_bucket=output_bucket,
            output_database=output_database,
            output_filepath=test_file_path,
        )
>>>>>>> 422d2976
<|MERGE_RESOLUTION|>--- conflicted
+++ resolved
@@ -1,351 +1,3 @@
-<<<<<<< HEAD
-# import os
-
-# import pandas as pd
-# import pytest
-
-# import splink.comparison_library as cl
-
-# from .basic_settings import get_settings_dict
-# from .linker_utils import _test_table_registration
-
-# # Skip if no valid boto3 connection exists
-# try:
-#     import boto3
-
-#     # Check if a valid s3 connection is available
-#     sts_client = boto3.client("sts")
-#     response = sts_client.get_caller_identity()
-#     import awswrangler as wr
-
-#     from splink.athena.athena_utils import athena_warning_text
-#     from splink.athena.linker import AthenaLinker
-# except ImportError:
-#     # Skip if no AWS Connection exists
-#     pytestmark = pytest.mark.skip(reason="AWS Connection Required")
-
-# TODO: this is all commented out until we have the functionality, as it errors at
-# top-level currently
-# settings_dict = get_settings_dict()
-
-# first_name_cc = cl.LevenshteinAtThresholds(
-#     col_name="first_name",
-#     distance_threshold_or_thresholds=2,
-# TODO: compat
-# include_exact_match_level=True,
-# term_frequency_adjustments=True,
-# m_probability_exact_match=0.7,
-# m_probability_or_probabilities_lev=0.2,
-# m_probability_else=0.1,
-# )
-
-
-# # dob_cc = cl.datediff_at_thresholds(
-# #     col_name="dob",
-# #     date_thresholds=[7, 3, 1],
-# #     date_metrics=["day", "month", "year"],
-# #     cast_strings_to_date=True,
-# # )
-
-# # Update tf weight and u probabilities to match
-# first_name_cc._comparison_dict["comparison_levels"][1]._tf_adjustment_weight = 0.6
-# u_probabilities_first_name = [0.1, 0.1, 0.8]
-# for u_prob, level in zip(
-#     u_probabilities_first_name,
-#     first_name_cc._comparison_dict["comparison_levels"][1:],
-# ):
-#     level._u_probability = u_prob
-
-# # Update settings w/ our edited first_name col
-# settings_dict["comparisons"][0] = first_name_cc
-# # settings_dict["comparisons"][2] = dob_cc
-
-# # Setup database names for tests
-# db_name_read = "splink_awswrangler_test"
-# db_name_write = "data_linking_temp"
-# output_bucket = "alpha-data-linking"
-# table_name = "__splink__fake_1000_from_splink_demos"
-
-
-# def upload_data(db_name):
-#     df = pd.read_csv("./tests/datasets/fake_1000_from_splink_demos.csv")
-#     bucket = output_bucket
-#     # ensure data is in a unique loc to __splink tables
-#     path = f"s3://{bucket}/data/"
-
-#     path = f"s3://{bucket}/data/{table_name}"
-#     wr.s3.to_parquet(
-#         df=df,
-#         path=path,
-#         dataset=True,
-#         mode="overwrite",
-#         database=db_name,
-#         table=table_name,
-#         compression="snappy",
-#     )
-
-
-# def test_full_example_athena(tmp_path):
-#     # This test assumes the databases in use have already been created
-
-#     # creates a session at least on the platform...
-#     my_session = boto3.Session(region_name="eu-west-1")
-
-#     # Upload our raw data
-#     upload_data(db_name_read)
-
-#     linker = AthenaLinker(
-#         settings_dict=settings_dict,
-#         input_table_or_tables=f"{db_name_read}.{table_name}",
-#         boto3_session=my_session,
-#         output_bucket=output_bucket,
-#         output_database=db_name_write,
-#         output_filepath="athena_test_full_example",
-#     )
-
-#     linker.profile_columns(
-#         [
-#             "first_name",
-#             "surname",
-#             "first_name || surname",
-#             "concat(city, first_name)",
-#             ["surname", "city"],
-#         ]
-#     )
-#     linker.compute_tf_table("city")
-#     linker.compute_tf_table("first_name")
-
-#     linker.estimate_u_using_random_sampling(max_pairs=1e6, seed=None)
-
-#     blocking_rule = "l.first_name = r.first_name and l.surname = r.surname"
-#     linker.estimate_parameters_using_expectation_maximisation(blocking_rule)
-
-#     blocking_rule = "l.dob = r.dob"
-#     linker.estimate_parameters_using_expectation_maximisation(blocking_rule)
-
-#     df_predict = linker.predict()
-
-#     linker.comparison_viewer_dashboard(df_predict, "test_scv_athena.html", True, 2)
-
-#     df_predict.as_pandas_dataframe()
-
-#     df_clusters = linker.cluster_pairwise_predictions_at_threshold(df_predict, 0.1)
-
-#     linker.cluster_studio_dashboard(
-#         df_predict,
-#         df_clusters,
-#         sampling_method="by_cluster_size",
-#         out_path=os.path.join(tmp_path, "test_cluster_studio.html"),
-#     )
-
-#     linker.unlinkables_chart(source_dataset="Testing")
-
-#     _test_table_registration(linker, skip_dtypes=True)
-
-#     # Clean up our database and s3 bucket and remove test files
-#     linker.drop_all_tables_created_by_splink(delete_s3_folders=True)
-#     linker.drop_splink_tables_from_database(database_name=db_name_read)
-
-
-# def test_athena_garbage_collection():
-#     # creates a session at least on the platform...
-#     my_session = boto3.Session(region_name="eu-west-1")
-#     upload_data(db_name_read)
-
-#     out_fp = "athena_test_garbage_collection"
-
-#     def run_athena_predictions():
-#         # Test that our gc works as expected w/ tables_to_exclude
-#         linker = AthenaLinker(
-#             settings_dict=settings_dict,
-#             input_table_or_tables=f"{db_name_read}.{table_name}",
-#             boto3_session=my_session,
-#             output_bucket=output_bucket,
-#             output_database=db_name_write,
-#             output_filepath=out_fp,
-#         )
-
-#         path = f"s3://{output_bucket}/{out_fp}/{linker._cache_uid}"
-
-#         linker.profile_columns(
-#             [
-#                 "first_name",
-#                 "surname",
-#                 "first_name || surname",
-#                 "concat(city, first_name)",
-#                 ["surname", "city"],
-#             ]
-#         )
-
-#         predict = linker.predict()
-
-#         return linker, path, predict
-
-#     linker, path, predict = run_athena_predictions()
-#     linker.drop_all_tables_created_by_splink(tables_to_exclude=predict)
-
-#     # Check everything gets cleaned up excl. predict
-#     tables = wr.catalog.get_tables(
-#         database=db_name_write,
-#         name_prefix="__splink__df_predict",  # check if the predict table exists...
-#         boto3_session=my_session,
-#     )
-#     assert sum(1 for _ in tables) == 1
-
-#     # Check all files are also deleted (as delete_s3_folders = True)
-#     files = wr.s3.list_objects(
-#         path=path,
-#         boto3_session=my_session,
-#         ignore_empty=True,
-#     )
-#     assert len(files) > 0  # snappy, so n >= 1 parquet files created
-
-#     folder_exists = wr.s3.list_directories(
-#         path,
-#     )
-#     assert len(folder_exists) == 1  # check that only the predict table is saved
-
-#     # Now drop *everything*
-#     linker.drop_all_tables_created_by_splink()
-
-#     # Does predict exist?
-#     tables = wr.catalog.get_tables(
-#         database=db_name_write,
-#         name_prefix="__splink",
-#         boto3_session=my_session,
-#     )
-#     assert sum(1 for _ in tables) == 0
-
-#     # Check all files are also deleted (as gc = True)
-#     files = wr.s3.list_objects(
-#         path=path,
-#         boto3_session=my_session,
-#         ignore_empty=True,
-#     )
-#     assert len(files) == 0
-
-#     # Check drop_tables_in_current_splink_run
-#     linker, path, predict = run_athena_predictions()
-
-#     linker.drop_tables_in_current_splink_run(tables_to_exclude=predict.physical_name)
-#     assert len(linker._names_of_tables_created_by_splink) == 1
-#     tables = wr.catalog.get_tables(
-#         database=db_name_write,
-#         name_prefix="__splink",
-#         boto3_session=my_session,
-#     )
-#     assert sum(1 for _ in tables) == 1
-
-#     linker.drop_tables_in_current_splink_run()
-#     assert len(linker._names_of_tables_created_by_splink) == 0
-#     tables = wr.catalog.get_tables(
-#         database=db_name_write,
-#         name_prefix="__splink",
-#         boto3_session=my_session,
-#     )
-#     assert sum(1 for _ in tables) == 0
-
-
-# def test_pandas_as_input():
-#     df = pd.read_csv("./tests/datasets/fake_1000_from_splink_demos.csv")
-#     my_session = boto3.Session(region_name="eu-west-1")
-
-#     linker = AthenaLinker(
-#         input_table_or_tables=df,
-#         settings_dict=settings_dict,
-#         boto3_session=my_session,
-#         output_bucket=output_bucket,
-#         output_database=db_name_write,
-#         output_filepath="test_pandas_input",
-#         input_table_aliases="__splink__testing",
-#     )
-
-#     linker.predict()
-#     linker.drop_splink_tables_from_database(database_name=db_name_read)
-
-
-# def test_athena_link_only():
-#     df = pd.read_csv("./tests/datasets/fake_1000_from_splink_demos.csv")
-
-#     # creates a session at least on the platform...
-#     my_session = boto3.Session(region_name="eu-west-1")
-#     settings_dict["link_type"] = "link_and_dedupe"
-
-#     linker = AthenaLinker(
-#         input_table_or_tables=[df, df],
-#         settings_dict=settings_dict,
-#         boto3_session=my_session,
-#         output_bucket=output_bucket,
-#         output_database=db_name_write,
-#         output_filepath="test_link_only",
-#         input_table_aliases=["__splink__testing_1", "__splink__testing_2"],
-#     )
-
-#     df_predict = linker.predict()
-#     df_predict.as_pandas_dataframe()
-
-#     # Clean up
-#     linker.drop_all_tables_created_by_splink(delete_s3_folders=True)
-
-
-# def test_athena_errors():
-#     # creates a session at least on the platform...
-#     my_session = boto3.Session(region_name="eu-west-1")
-
-#     # Check that if the input df doesn't exist we get a fail
-#     with pytest.raises(Exception):
-#         AthenaLinker(
-#             input_table_or_tables="testing_for_failure",
-#             settings_dict=settings_dict,
-#             boto3_session=my_session,
-#             output_bucket=output_bucket,
-#             output_database=db_name_write,
-#             output_filepath="test_failure",
-#         )
-
-#     # Check that if the database doesn't exist it fails
-#     rand_database = "random_database"
-#     db_txt = f"database '{rand_database}'"
-
-#     with pytest.raises(Exception) as excinfo:
-#         AthenaLinker(
-#             input_table_or_tables="testing_for_failure",
-#             settings_dict=settings_dict,
-#             boto3_session=my_session,
-#             output_bucket=output_bucket,
-#             output_database=rand_database,
-#             output_filepath="test_failure",
-#         )
-#     assert str(excinfo.value) == athena_warning_text(db_txt, ["does", "it"])
-
-#     # check we get a failure w/ an invalid s3 bucket
-#     rand_bucket = "random_bucket"
-#     bucket_txt = f"bucket '{rand_bucket}'"
-
-#     with pytest.raises(Exception) as excinfo:
-#         AthenaLinker(
-#             input_table_or_tables="testing_for_failure",
-#             settings_dict=settings_dict,
-#             boto3_session=my_session,
-#             output_bucket=rand_bucket,
-#             output_database=db_name_write,
-#             output_filepath="test_failure",
-#         )
-#     assert str(excinfo.value) == athena_warning_text(bucket_txt, ["does", "it"])
-
-#     # and finally, check our error message w/ both an invalid db and bucket
-#     txt = " and ".join([db_txt, bucket_txt])
-#     with pytest.raises(Exception) as excinfo:
-#         AthenaLinker(
-#             input_table_or_tables="testing_for_failure",
-#             settings_dict=settings_dict,
-#             boto3_session=my_session,
-#             output_bucket=rand_bucket,
-#             output_database=rand_database,
-#             output_filepath="test_failure",
-#         )
-#     assert str(excinfo.value) == athena_warning_text(txt, ["do", "them"])
-=======
 import os
 
 import pandas as pd
@@ -651,5 +303,4 @@
             output_bucket=output_bucket,
             output_database=output_database,
             output_filepath=test_file_path,
-        )
->>>>>>> 422d2976
+        )