--- conflicted
+++ resolved
@@ -1,4 +1,6 @@
 from typing import Any, Dict, List
+
+import pyarrow as pa
 
 from splink import DuckDBAPI
 from splink.internals.testing import comparison_vector_value, is_in_level
@@ -8,164 +10,50 @@
 
 def run_is_in_level_tests(test_cases: List[Dict[str, Any]], db_api: Any) -> None:
     for case in test_cases:
-        inputs = []
-        expected = []
+        if isinstance(case["inputs"], pa.Table):
+            inputs = case["inputs"]
+            expected = inputs["expected"].to_pylist()
+        else:
+            inputs = []
+            expected = []
+            for input_data in case["inputs"]:
+                input_dict = {k: v for k, v in input_data.items() if k != "expected"}
+                inputs.append(input_dict)
+                expected.append(input_data["expected"])
 
-        for input_data in case["inputs"]:
-            input_dict = {k: v for k, v in input_data.items() if k != "expected"}
-            inputs.append(input_dict)
-            expected.append(input_data["expected"])
-
-<<<<<<< HEAD
-    @property
-    def has_class_not_instance(self) -> bool:
-        if isinstance(self.comparison_level_or_class, type) and issubclass(
-            self.comparison_level_or_class, ComparisonLevelCreator
-        ):
-            return True
-        else:
-            return False
-
-    @property
-    def comparison_level_creator(self) -> ComparisonLevelCreator:
-        if self.has_class_not_instance:
-            return self.comparison_level_or_class(**self.keyword_args_combined)
-        else:
-            return self.comparison_level_or_class
-
-    def get_sql(self, sqlglot_dialect):
-        sql = self.comparison_level_creator.get_comparison_level(
-            sqlglot_dialect
-        ).sql_condition
-=======
         results = is_in_level(case["level"], inputs, db_api)
         assert (
             results == expected
         ), f"Expected {expected}, but got {results} for case: {case}"
->>>>>>> 7d3327c4
 
 
 def run_comparison_vector_value_tests(
     test_cases: List[Dict[str, Any]], db_api: Any
 ) -> None:
     for case in test_cases:
-        inputs = []
-        expected_values = []
-        expected_labels = []
-
-        for input_data in case["inputs"]:
-            input_dict = {
-                k: v
-                for k, v in input_data.items()
-                if k not in ["expected_value", "expected_label"]
-            }
-            inputs.append(input_dict)
-            expected_values.append(input_data["expected_value"])
-            expected_labels.append(input_data["expected_label"])
+        if isinstance(case["inputs"], pa.Table):
+            inputs = case["inputs"]
+            expected_values = inputs["expected_value"].to_pylist()
+            expected_labels = inputs["expected_label"].to_pylist()
+        else:
+            inputs = []
+            expected_values = []
+            expected_labels = []
+            for input_data in case["inputs"]:
+                input_dict = {
+                    k: v
+                    for k, v in input_data.items()
+                    if k not in ["expected_value", "expected_label"]
+                }
+                inputs.append(input_dict)
+                expected_values.append(input_data["expected_value"])
+                expected_labels.append(input_data["expected_label"])
 
         results = comparison_vector_value(case["comparison"], inputs, db_api)
 
         for i, (result, expected_value, expected_label) in enumerate(
             zip(results, expected_values, expected_labels)
         ):
-<<<<<<< HEAD
-            return True
-        else:
-            return False
-
-    @property
-    def comparison_creator(self) -> ComparisonCreator:
-        if self.has_class_not_instance:
-            return self.comparison_level_or_class(**self.keyword_args_combined)
-        else:
-            return self.comparison_level_or_class
-
-    def get_sql(self, sqlglot_dialect):
-        c = self.comparison_creator.get_comparison(sqlglot_dialect)
-        sqls = [cl._when_then_comparison_vector_value_sql for cl in c.comparison_levels]
-        sql = " ".join(sqls)
-        sql = f"CASE {sql} END "
-        return f"select {sql} as gamma_value from __splink__test_table"
-
-    @property
-    def keyword_args_combined(self):
-        return {**self.default_keyword_args, **self.keyword_arg_overrides}
-
-
-def execute_sql_for_test(sql, db_api):
-    return db_api._sql_to_splink_dataframe(
-        sql, "__splink__test", "__splink__test"
-    ).as_pandas_dataframe()
-
-
-def run_tests_with_args(
-    test_spec: Union[ComparisonLevelTestSpec, ComparisonTestSpec], db_api
-):
-    tests = (
-        test_spec.tests
-    )  # Assuming tests are now a list of LiteralTestValues objects
-    sqlglot_dialect = db_api.sql_dialect.sqlglot_dialect
-    for test in tests:
-        if test.sql_dialects:
-            if sqlglot_dialect not in test.sql_dialects:
-                continue
-        if test.keyword_arg_overrides:
-            test_spec.keyword_arg_overrides = test.keyword_arg_overrides
-        else:
-            test_spec.keyword_arg_overrides = {}
-
-        sql = test_spec.get_sql(sqlglot_dialect)
-
-        # Adjust to the structure of LiteralTestValues
-
-        table_as_dict = test.vals_for_df
-        if db_api.table_exists_in_database("__splink__test_table"):
-            db_api.delete_table_from_database("__splink__test_table")
-
-        db_api._table_registration(table_as_dict, "__splink__test_table")
-
-        if test.expected_exception:
-            with pytest.raises(test.expected_exception):
-                actual_value = execute_sql_for_test(sql, db_api).iloc[0, 0]
-            continue
-
-        actual_value = execute_sql_for_test(sql, db_api).iloc[0, 0]
-
-        # Determine the expected result based on the type of test_spec
-        if isinstance(test_spec, ComparisonTestSpec):
-            expected_result = test.expected_gamma_val
-        else:  # Assuming it's ComparisonLevelTestSpec or similar
-            expected_result = test.expected_in_level
-
-        assert actual_value == expected_result, (
-            f"Failed test: actual_value={actual_value} expected_value={expected_result}"
-            f" values={json.dumps(test.values)}, sql={sql}"
-        )
-
-
-class LiteralTestValues:
-    def __init__(
-        self,
-        values,
-        *,
-        expected_in_level=None,
-        expected_gamma_val=None,
-        sql_dialects=None,
-        keyword_arg_overrides=None,
-        expected_exception=None,
-    ):
-        self.values = values
-
-        self.expected_in_level = expected_in_level
-        self.expected_gamma_val = expected_gamma_val
-        self.sql_dialects = sql_dialects
-        self.keyword_arg_overrides = keyword_arg_overrides
-        self.expected_exception = expected_exception
-
-    @property
-    def vals_for_df(self):
-        return [self.values]
-=======
             assert result["comparison_vector_value"] == expected_value, (
                 f"For case {case['comparison']} input {i}, "
                 f"expected value {expected_value}, "
@@ -175,5 +63,4 @@
                 f"For case {case['comparison']} input {i}, "
                 f"expected label '{expected_label}', "
                 f"but got '{result['label_for_charts']}'"
-            )
->>>>>>> 7d3327c4
+            )