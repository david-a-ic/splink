import os

import pandas as pd
import pyarrow as pa
import pyarrow.csv as pa_csv
import pyarrow.parquet as pq
import pytest

import splink.duckdb.duckdb_comparison_level_library as cll
import splink.duckdb.duckdb_comparison_library as cl
from splink.duckdb.duckdb_linker import DuckDBLinker

from .basic_settings import get_settings_dict, name_comparison
<<<<<<< HEAD
from .decorator import mark_with_dialects_including
from .linker_utils import _test_table_registration, register_roc_data
=======
from .linker_utils import (
    _test_table_registration,
    _test_write_functionality,
    register_roc_data,
)
>>>>>>> effaf24f


@mark_with_dialects_including("duckdb")
def test_full_example_duckdb(tmp_path):
    df = pd.read_csv("./tests/datasets/fake_1000_from_splink_demos.csv")
    df = df.rename(columns={"surname": "SUR name"})
    settings_dict = get_settings_dict()

    # Overwrite the surname comparison to include duck-db specific syntax
    settings_dict["comparisons"].append(name_comparison(cll, "SUR name"))
    settings_dict["comparisons"][1] = cl.jaccard_at_thresholds("SUR name")

    settings_dict["blocking_rules_to_generate_predictions"] = [
        'l."SUR name" = r."SUR name"',
    ]

    linker = DuckDBLinker(
        df,
        connection=os.path.join(tmp_path, "duckdb.db"),
        output_schema="splink_in_duckdb",
    )
    linker.load_settings(settings_dict)

    linker.count_num_comparisons_from_blocking_rule(
        'l.first_name = r.first_name and l."SUR name" = r."SUR name"'
    )

    linker.profile_columns(
        [
            "first_name",
            '"SUR name"',
            'first_name || "SUR name"',
            "concat(city, first_name)",
        ]
    )
    linker.missingness_chart()
    linker.compute_tf_table("city")
    linker.compute_tf_table("first_name")

    linker.estimate_u_using_random_sampling(max_pairs=1e6, seed=1)
    linker.estimate_probability_two_random_records_match(
        ["l.email = r.email"], recall=0.3
    )
    # try missingness chart again now that concat_with_tf is precomputed
    linker.missingness_chart()

    blocking_rule = 'l.first_name = r.first_name and l."SUR name" = r."SUR name"'
    linker.estimate_parameters_using_expectation_maximisation(blocking_rule)

    blocking_rule = "l.dob = r.dob"
    linker.estimate_parameters_using_expectation_maximisation(blocking_rule)

    df_predict = linker.predict()

    linker.comparison_viewer_dashboard(
        df_predict, os.path.join(tmp_path, "test_scv_duckdb.html"), True, 2
    )

    df_e = df_predict.as_pandas_dataframe(limit=5)
    records = df_e.to_dict(orient="records")
    linker.waterfall_chart(records)

    register_roc_data(linker)
    linker.roc_chart_from_labels_table("labels")

    df_clusters = linker.cluster_pairwise_predictions_at_threshold(df_predict, 0.1)

    linker.cluster_studio_dashboard(
        df_predict,
        df_clusters,
        sampling_method="by_cluster_size",
        out_path=os.path.join(tmp_path, "test_cluster_studio.html"),
    )

    linker.unlinkables_chart(source_dataset="Testing")

    _test_table_registration(linker)

    record = {
        "unique_id": 1,
        "first_name": "John",
        "SUR name": "Smith",
        "dob": "1971-05-24",
        "city": "London",
        "email": "john@smith.net",
        "group": 10000,
    }

    linker.find_matches_to_new_records(
        [record], blocking_rules=[], match_weight_threshold=-10000
    )

    # Test saving and loading
    path = os.path.join(tmp_path, "model.json")
    linker.save_settings_to_json(path)

    linker_2 = DuckDBLinker(df, connection=":memory:")
    linker_2.load_settings(path)
    linker_2.load_settings_from_json(path)
    DuckDBLinker(df, settings_dict=path)

    # Test that writing to files works as expected
    _test_write_functionality(linker_2, pd.read_csv)


# Create some dummy dataframes for the link only test
df = pd.read_csv("./tests/datasets/fake_1000_from_splink_demos.csv")
df_l = df.copy()
df_r = df.copy()
df_l["source_dataset"] = "my_left_ds"
df_r["source_dataset"] = "my_right_ds"
df_final = df_l.append(df_r)


# Tests link only jobs under different inputs:
# * A single dataframe with a `source_dataset` column
# * Two input dataframes with no specified `source_dataset` column
# * Two input dataframes with a specified `source_dataset` column
@pytest.mark.parametrize(
    ("input", "source_l", "source_r"),
    [
        pytest.param(
            [df, df],  # no source_dataset col
            {"__splink__input_table_0"},
            {"__splink__input_table_1"},
            id="No source dataset column",
        ),
        pytest.param(
            df_final,  # source_dataset col
            {"my_left_ds"},
            {"my_right_ds"},
            id="Source dataset column in a single df",
        ),
        pytest.param(
            [df_l, df_r],  # source_dataset col
            {"my_left_ds"},
            {"my_right_ds"},
            id="Source dataset column in two dfs",
        ),
    ],
)
@mark_with_dialects_including("duckdb")
def test_link_only(input, source_l, source_r):
    settings = get_settings_dict()
    settings["link_type"] = "link_only"
    settings["source_dataset_column_name"] = "source_dataset"

    linker = DuckDBLinker(
        input,
        settings,
    )
    df_predict = linker.predict().as_pandas_dataframe()

    assert len(df_predict) == 7257
    assert set(df_predict.source_dataset_l.values) == source_l
    assert set(df_predict.source_dataset_r.values) == source_r


@pytest.mark.parametrize(
    ("df"),
    [
        pytest.param(
            pd.read_csv("./tests/datasets/fake_1000_from_splink_demos.csv"),
            id="DuckDB link from pandas df",
        ),
        pytest.param(
            "./tests/datasets/fake_1000_from_splink_demos.csv",
            id="DuckDB load from file",
        ),
        pytest.param(
            pa.Table.from_pandas(
                pd.read_csv("./tests/datasets/fake_1000_from_splink_demos.csv")
            ),
            id="DuckDB link - convert pandas to pyarrow df",
        ),
        pytest.param(
            pa_csv.read_csv(
                "./tests/datasets/fake_1000_from_splink_demos.csv",
                convert_options=pa_csv.ConvertOptions(
                    strings_can_be_null=True, null_values=["", "", "NULL"]
                ),
            ),
            id="DuckDB link - read directly from filepath with pyarrow",
        ),
    ],
)
@mark_with_dialects_including("duckdb")
def test_duckdb_load_from_file(df):
    settings = get_settings_dict()

    linker = DuckDBLinker(
        df,
        settings,
    )

    assert len(linker.predict().as_pandas_dataframe()) == 3167

    settings["link_type"] = "link_only"

    linker = DuckDBLinker(
        [df, df],
        settings,
        input_table_aliases=["testing1", "testing2"],
    )

    assert len(linker.predict().as_pandas_dataframe()) == 7257


@mark_with_dialects_including("duckdb")
def test_duckdb_arrow_array():
    # Checking array fixes problem identified here:
    # https://github.com/moj-analytical-services/splink/issues/680

    f = "./tests/datasets/test_array.parquet"
    array_data = pq.read_table(f)

    # data is:
    # data_list = [
    # {"uid": 1, "a": ['robin', 'john'], "b": 1},
    # {"uid": 1, "a": ['robin', 'john'], "b": 1},
    # {"uid": 1, "a": ['james', 'karen'], "b": 1},
    # {"uid": 1, "a": ['james', 'john'], "b": 1},
    #     ]

    linker = DuckDBLinker(
        array_data,
        {
            "link_type": "dedupe_only",
            "unique_id_column_name": "uid",
            "comparisons": [cl.exact_match("b")],
            "blocking_rules_to_generate_predictions": ["l.a[1] = r.a[1]"],
        },
    )
    df = linker.deterministic_link().as_pandas_dataframe()
    assert len(df) == 2


@mark_with_dialects_including("duckdb")
def test_cast_error():
    from duckdb import InvalidInputException

    forenames = [None, "jack", None] * 1000
    data = {"id": range(0, len(forenames)), "forename": forenames}
    df = pd.DataFrame(data)

    with pytest.raises(InvalidInputException):
        DuckDBLinker(df)

    # convert to pyarrow table
    df = pa.Table.from_pandas(df)
    DuckDBLinker(df)


@mark_with_dialects_including("duckdb")
def test_small_example_duckdb(tmp_path):
    df = pd.read_csv("./tests/datasets/fake_1000_from_splink_demos.csv")
    df["full_name"] = df["first_name"] + df["surname"]

    settings_dict = {
        "link_type": "dedupe_only",
        "blocking_rules_to_generate_predictions": [
            "l.surname = r.surname",
            "l.city = r.city",
        ],
        "comparisons": [
            {
                "output_column_name": "name",
                "comparison_levels": [
                    cll.null_level("full_name", valid_string_regex=".*"),
                    cll.exact_match_level("full_name", term_frequency_adjustments=True),
                    cll.columns_reversed_level(
                        "first_name", "surname", tf_adjustment_column="full_name"
                    ),
                    cll.exact_match_level(
                        "first_name", term_frequency_adjustments=True
                    ),
                    cll.else_level(),
                ],
            },
            cl.levenshtein_at_thresholds("dob", 2, term_frequency_adjustments=True),
            cl.jaro_at_thresholds(
                "email", term_frequency_adjustments=True, regex_extract="^[^@]+"
            ),
            cl.jaro_winkler_at_thresholds("city", term_frequency_adjustments=True),
        ],
        "retain_matching_columns": True,
        "retain_intermediate_calculation_columns": True,
    }

    linker = DuckDBLinker(df, settings_dict)

    linker.estimate_u_using_random_sampling(max_pairs=1e6)
    blocking_rule = "l.full_name = r.full_name"
    linker.estimate_parameters_using_expectation_maximisation(blocking_rule)

    blocking_rule = "l.dob = r.dob"
    linker.estimate_parameters_using_expectation_maximisation(blocking_rule)

    linker.predict()<|MERGE_RESOLUTION|>--- conflicted
+++ resolved
@@ -11,16 +11,12 @@
 from splink.duckdb.duckdb_linker import DuckDBLinker
 
 from .basic_settings import get_settings_dict, name_comparison
-<<<<<<< HEAD
 from .decorator import mark_with_dialects_including
-from .linker_utils import _test_table_registration, register_roc_data
-=======
 from .linker_utils import (
     _test_table_registration,
     _test_write_functionality,
     register_roc_data,
 )
->>>>>>> effaf24f
 
 
 @mark_with_dialects_including("duckdb")
