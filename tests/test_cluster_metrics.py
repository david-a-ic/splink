--- conflicted
+++ resolved
@@ -365,7 +365,6 @@
             )
 
 
-<<<<<<< HEAD
 unpatched_import = __import__
 
 
@@ -399,7 +398,7 @@
     assert "composite_unique_id_l" in df_edge_metrics.columns
     assert "composite_unique_id_r" in df_edge_metrics.columns
     assert "is_bridge" not in df_edge_metrics.columns
-=======
+
 def test_no_threshold_provided():
     df_e = pd.DataFrame(
         [
@@ -484,4 +483,3 @@
         df_expected_9,
         check_index_type=False,
     )
->>>>>>> e4bedd74
