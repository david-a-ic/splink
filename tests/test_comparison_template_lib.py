import pandas as pd
import pytest

import splink.duckdb.duckdb_comparison_template_library as ctld
import splink.spark.spark_comparison_template_library as ctls
from splink.duckdb.duckdb_linker import DuckDBLinker
from splink.spark.spark_linker import SparkLinker


## date_comparison


@pytest.mark.parametrize(
    ("ctl"),
    [
        pytest.param(ctld, id="DuckDB Date Comparison Simple Run Test"),
        pytest.param(ctls, id="Spark Date Comparison Simple Run Test"),
    ],
)
def test_date_comparison_run(ctl):
    ctl.date_comparison("date")


@pytest.mark.parametrize(
    ("ctl"),
    [
        pytest.param(ctld, id="DuckDB Date Comparison Jaro Test"),
        pytest.param(ctls, id="Spark Date Comparison Jaro Test"),
    ],
)
def test_date_comparison_jaro_run(ctl):
    ctl.date_comparison("date", levenshtein_thresholds=[], jaro_thresholds=[0.9])


@pytest.mark.parametrize(
    ("ctl"),
    [
        pytest.param(ctld, id="DuckDB Date Comparison Jaro-Winkler Test"),
        pytest.param(ctls, id="Spark Date Comparison Jaro-Winkler Test"),
    ],
)
def test_date_comparison_jw_run(ctl):
    ctl.date_comparison(
        "date", levenshtein_thresholds=[], jaro_winkler_thresholds=[0.9]
    )


@pytest.mark.parametrize(
    ("ctl", "Linker"),
    [
        pytest.param(ctld, DuckDBLinker, id="DuckDB Date Comparison Integration Tests"),
        pytest.param(ctls, SparkLinker, id="Spark Date Comparison Integration Tests"),
    ],
)
def test_datediff_levels(spark, ctl, Linker):
    df = pd.DataFrame(
        [
            {
                "unique_id": 1,
                "first_name": "Tom",
                "dob": "2000-01-01",
            },
            {
                "unique_id": 2,
                "first_name": "Robin",
                "dob": "2000-01-20",
            },
            {
                "unique_id": 3,
                "first_name": "Zoe",
                "dob": "1995-09-30",
            },
            {
                "unique_id": 4,
                "first_name": "Sam",
                "dob": "1966-07-30",
            },
            {
                "unique_id": 5,
                "first_name": "Andy",
                "dob": "1996-03-25",
            },
            {
                "unique_id": 6,
                "first_name": "Andy's Twin",
                "dob": "1996-03-25",
            },
            {
                "unique_id": 7,
                "first_name": "Alice",
                "dob": "1999-12-28",
            },
            {
                "unique_id": 8,
                "first_name": "Afua",
                "dob": "2000-01-01",
            },
            {
                "unique_id": 9,
                "first_name": "Ross",
                "dob": "2000-10-20",
            },
        ]
    )

    # Generate our various settings objs
    settings = {
        "link_type": "dedupe_only",
        "comparisons": [ctl.date_comparison("dob")],
    }

    # We need to put our column in datetime format for this to work
    df["dob"] = pd.to_datetime(df["dob"])

    if Linker == SparkLinker:
        df = spark.createDataFrame(df)
        df.persist()
    linker = Linker(df, settings)
    linker_output = linker.predict().as_pandas_dataframe()

    # # Dict key: {gamma_level value: size}
    size_gamma_lookup = {0: 8, 1: 15, 2: 8, 3: 3, 4: 0, 5: 2}

    # Check gamma sizes are as expected
    for gamma, expected_size in size_gamma_lookup.items():
        print(f"gamma={gamma} and gamma_lookup={expected_size}")
        assert sum(linker_output["gamma_dob"] == gamma) == expected_size

    # Check individual IDs are assigned to the correct gamma values
    # Dict key: {gamma_value: tuple of ID pairs}
    size_gamma_lookup = {
        5: [[1, 8]],
        3: [(2, 9)],
        2: [(7, 8), (1, 9)],
        1: [(3, 7)],
        0: [(1, 4)],
    }

    for gamma, id_pairs in size_gamma_lookup.items():
        for left, right in id_pairs:
            print(f"Checking IDs: {left}, {right}")

            assert (
                linker_output.loc[
                    (linker_output.unique_id_l == left)
                    & (linker_output.unique_id_r == right)
                ]["gamma_dob"].values[0]
                == gamma
            )


@pytest.mark.parametrize(
    ("ctl"),
    [
        pytest.param(ctld, id="DuckDB Datediff Error Checks"),
        pytest.param(ctls, id="Spark Datediff Error Checks"),
    ],
)
def test_date_comparison_error_logger(ctl):
    # Differing lengths between thresholds and units
    with pytest.raises(ValueError):
        ctl.date_comparison(
            "date", datediff_thresholds=[1, 2], datediff_metrics=["month"]
        )
    # Check metric and threshold are the correct way around
    with pytest.raises(ValueError):
        ctld.date_comparison(
            "date", datediff_thresholds=["month"], datediff_metrics=[1]
        )
    # Invalid metric
    with pytest.raises(ValueError):
        ctl.date_comparison("date", datediff_thresholds=[1], datediff_metrics=["dy"])
    # Threshold len == 0
    with pytest.raises(ValueError):
        ctl.date_comparison("date", datediff_thresholds=[], datediff_metrics=["day"])
    # Metric len == 0
    with pytest.raises(ValueError):
        ctl.date_comparison("date", datediff_thresholds=[1], datediff_metrics=[])


## name_comparison


@pytest.mark.parametrize(
    ("ctl"),
    [
        pytest.param(ctld, id="DuckDB Name Comparison Simple Run Test"),
        pytest.param(ctls, id="Spark Name Comparison Simple Run Test"),
    ],
)
def test_name_comparison_run(ctl):
    ctl.name_comparison("first_name")


@pytest.mark.parametrize(
    ("ctl", "Linker"),
    [
        pytest.param(ctld, DuckDBLinker, id="DuckDB Name Comparison Integration Tests"),
        pytest.param(ctls, SparkLinker, id="Spark Name Comparison Integration Tests"),
    ],
)
def test_name_comparison_levels(spark, ctl, Linker):
    df = pd.DataFrame(
        [
            {
                "unique_id": 1,
                "first_name": "Robert",
                "first_name_metaphone": "RBRT",
                "dob": "1996-03-25",
            },
            {
                "unique_id": 2,
                "first_name": "Rob",
                "first_name_metaphone": "RB",
                "dob": "1996-03-25",
            },
            {
                "unique_id": 3,
                "first_name": "Robbie",
                "first_name_metaphone": "RB",
                "dob": "1999-12-28",
            },
            {
                "unique_id": 4,
                "first_name": "Bobert",
                "first_name_metaphone": "BB",
                "dob": "2000-01-01",
            },
            {
                "unique_id": 5,
                "first_name": "Bobby",
                "first_name_metaphone": "BB",
                "dob": "2000-10-20",
            },
            {
                "unique_id": 6,
                "first_name": "Robert",
                "first_name_metaphone": "RBRT",
                "dob": "1996-03-25",
            },
        ]
    )

    settings = {
        "link_type": "dedupe_only",
        "comparisons": [
            ctl.name_comparison(
                "first_name",
                phonetic_col_name="first_name_metaphone",
            )
        ],
    }

    if Linker == SparkLinker:
        df = spark.createDataFrame(df)
        df.persist()
    linker = Linker(df, settings)
    linker_output = linker.predict().as_pandas_dataframe()

    # # Dict key: {gamma_level value: size}
    size_gamma_lookup = {0: 8, 1: 4, 2: 0, 3: 2, 4: 1}
    # 4: exact_match
    # 3: dmetaphone exact match
    # 2: jaro_winkler > 0.95
    # 1: jaro_winkler > 0.8
    # 0: else

    # Check gamma sizes are as expected
    for gamma, expected_size in size_gamma_lookup.items():
        print(f"gamma={gamma} and gamma_lookup={expected_size}")

        assert (
            sum(linker_output["gamma_custom_first_name_first_name_metaphone"] == gamma)
            == expected_size
        )

    # Check individual IDs are assigned to the correct gamma values
    # Dict key: {gamma_value: tuple of ID pairs}
    size_gamma_lookup = {
        4: [[1, 6]],
        3: [(2, 3), (4, 5)],
        2: [],
        1: [(1, 2), (4, 6)],
        0: [(2, 4), (5, 6)],
    }

    for gamma, id_pairs in size_gamma_lookup.items():
        for left, right in id_pairs:
            print(f"Checking IDs: {left}, {right}")

            assert (
                linker_output.loc[
                    (linker_output.unique_id_l == left)
                    & (linker_output.unique_id_r == right)
                ]["gamma_custom_first_name_first_name_metaphone"].values[0]
                == gamma
            )


<<<<<<< HEAD
@pytest.mark.parametrize(
    ("ctl"),
    [
        pytest.param(ctld, id="DuckDB Forename Surname Comparison Simple Run Test"),
        pytest.param(ctls, id="Spark Forename Surname Comparison Simple Run Test"),
    ],
)
def test_forename_surname_comparison_run(ctl):
    ctl.forename_surname_comparison("first_name", "surname")


## forename_surname_comparison
=======
# postcode_comparison
>>>>>>> 04bf8866


@pytest.mark.parametrize(
    ("ctl", "Linker"),
    [
<<<<<<< HEAD
        pytest.param(
            ctld,
            DuckDBLinker,
            id="DuckDB Forename Surname Comparison Integration Tests",
        ),
        pytest.param(
            ctls, SparkLinker, id="Spark Forename Surname Comparison Integration Tests"
        ),
    ],
)
def test_forename_surname_comparison_levels(spark, ctl, Linker):
=======
        pytest.param(ctld, DuckDBLinker, id="DuckDB Postcode Comparison Template Test"),
        pytest.param(ctls, SparkLinker, id="Spark Postcode Comparison Template Test"),
    ],
)
def test_postcode_comparison_levels(spark, ctl, Linker):
>>>>>>> 04bf8866
    df = pd.DataFrame(
        [
            {
                "unique_id": 1,
<<<<<<< HEAD
                "forename": "Robert",
                "surname": "Smith",
            },
            {
                "unique_id": 2,
                "forename": "Robert",
                "surname": "Smith",
            },
            {
                "unique_id": 3,
                "forename": "Smith",
                "surname": "Robert",
            },
            {
                "unique_id": 4,
                "forename": "Bobert",
                "surname": "Franks",
            },
            {
                "unique_id": 5,
                "forename": "Bobby",
                "surname": "Smith",
            },
            {
                "unique_id": 6,
                "forename": "Robert",
                "surname": "Jones",
            },
            {
                "unique_id": 7,
                "forename": "James",
                "surname": "Smyth",
            },
        ]
    )

    settings = {
        "link_type": "dedupe_only",
        "comparisons": [ctl.forename_surname_comparison("forename", "surname")],
=======
                "first_name": "Andy",
                "postcode": "SE1P 0NY",
                "lat": 53.95,
                "long": -1.08,
            },
            {
                "unique_id": 2,
                "first_name": "Andy's twin",
                "postcode": "SE1P 0NY",
                "lat": 53.95,
                "long": -1.08,
            },
            {
                "unique_id": 3,
                "first_name": "Tom",
                "postcode": "SE1P 0PZ",
                "lat": 53.95,
                "long": -1.08,
            },
            {
                "unique_id": 4,
                "first_name": "Robin",
                "postcode": "SE1P 4UY",
                "lat": 53.95,
                "long": -1.08,
            },
            {
                "unique_id": 5,
                "first_name": "Sam",
                "postcode": "SE2 7TR",
                "lat": 53.95,
                "long": -1.08,
            },
            {
                "unique_id": 6,
                "first_name": "Zoe",
                "postcode": "SW15 8UY",
                "lat": 53.95,
                "long": -1.08,
            },
        ]
    )

    # Generate our various settings objs
    settings = {
        "link_type": "dedupe_only",
        "comparisons": [
            ctl.postcode_comparison(
                "postcode",
                lat_col="lat",
                long_col="long",
                km_thresholds=5,
            )
        ],
>>>>>>> 04bf8866
    }

    if Linker == SparkLinker:
        df = spark.createDataFrame(df)
        df.persist()
    linker = Linker(df, settings)
    linker_output = linker.predict().as_pandas_dataframe()

<<<<<<< HEAD
    # # Dict key: {gamma_level value: size}
    size_gamma_lookup = {0: 8, 1: 3, 2: 3, 3: 2, 4: 2, 5: 2, 6: 1}
    # 6: exact_match
    # 5: reversed_cols
    # 4: surname match
    # 3: forename match
    # 2: surname jaro_winkler > 0.88
    # 1: forename jaro_winkler > 0.88
    # 0: else

    # Check gamma sizes are as expected
    for gamma, expected_size in size_gamma_lookup.items():
        print(f"gamma={gamma} and gamma_lookup={expected_size}")
        gamma_matches = linker_output.filter(like="gamma_custom") == gamma
        gamma_matches_size = gamma_matches.sum().values[0]
        assert gamma_matches_size == expected_size

    # Check individual IDs are assigned to the correct gamma values
    # Dict key: {gamma_value: tuple of ID pairs}
    size_gamma_lookup = {
        6: [(1, 2)],
        5: [(2, 3)],
        4: [(2, 5)],
        3: [(1, 6)],
        2: [(5, 7)],
        1: [(1, 4), (4, 6)],
        0: [(3, 4), (6, 7)],
    }
    print(linker_output)
    for gamma, id_pairs in size_gamma_lookup.items():
        for left, right in id_pairs:
            print(f"Checking IDs: {left}, {right}")

=======
    # Check individual IDs are assigned to the correct gamma values
    # Dict key: {gamma_level: tuple of ID pairs}
    size_gamma_lookup = {
        5: [(1, 2)],
        4: [(1, 3), (2, 3)],
        3: [(1, 4), (2, 4), (3, 4)],
        2: [(1, 5), (2, 5), (3, 5), (4, 5)],
        1: [(1, 6), (2, 6), (3, 6), (4, 6), (5, 6)],
    }

    for gamma, id_pairs in size_gamma_lookup.items():
        for left, right in id_pairs:
            print(f"Checking IDs: {left}, {right}")
>>>>>>> 04bf8866
            assert (
                linker_output.loc[
                    (linker_output.unique_id_l == left)
                    & (linker_output.unique_id_r == right)
<<<<<<< HEAD
                ]
                .filter(like="gamma_custom")
                .values[0][0]
=======
                ]["gamma_postcode"].values[0]
>>>>>>> 04bf8866
                == gamma
            )<|MERGE_RESOLUTION|>--- conflicted
+++ resolved
@@ -297,7 +297,6 @@
             )
 
 
-<<<<<<< HEAD
 @pytest.mark.parametrize(
     ("ctl"),
     [
@@ -310,15 +309,11 @@
 
 
 ## forename_surname_comparison
-=======
-# postcode_comparison
->>>>>>> 04bf8866
 
 
 @pytest.mark.parametrize(
     ("ctl", "Linker"),
     [
-<<<<<<< HEAD
         pytest.param(
             ctld,
             DuckDBLinker,
@@ -330,18 +325,10 @@
     ],
 )
 def test_forename_surname_comparison_levels(spark, ctl, Linker):
-=======
-        pytest.param(ctld, DuckDBLinker, id="DuckDB Postcode Comparison Template Test"),
-        pytest.param(ctls, SparkLinker, id="Spark Postcode Comparison Template Test"),
-    ],
-)
-def test_postcode_comparison_levels(spark, ctl, Linker):
->>>>>>> 04bf8866
     df = pd.DataFrame(
         [
             {
                 "unique_id": 1,
-<<<<<<< HEAD
                 "forename": "Robert",
                 "surname": "Smith",
             },
@@ -381,7 +368,73 @@
     settings = {
         "link_type": "dedupe_only",
         "comparisons": [ctl.forename_surname_comparison("forename", "surname")],
-=======
+    }
+
+    if Linker == SparkLinker:
+        df = spark.createDataFrame(df)
+        df.persist()
+    linker = Linker(df, settings)
+    linker_output = linker.predict().as_pandas_dataframe()
+
+    # # Dict key: {gamma_level value: size}
+    size_gamma_lookup = {0: 8, 1: 3, 2: 3, 3: 2, 4: 2, 5: 2, 6: 1}
+    # 6: exact_match
+    # 5: reversed_cols
+    # 4: surname match
+    # 3: forename match
+    # 2: surname jaro_winkler > 0.88
+    # 1: forename jaro_winkler > 0.88
+    # 0: else
+
+    # Check gamma sizes are as expected
+    for gamma, expected_size in size_gamma_lookup.items():
+        print(f"gamma={gamma} and gamma_lookup={expected_size}")
+        gamma_matches = linker_output.filter(like="gamma_custom") == gamma
+        gamma_matches_size = gamma_matches.sum().values[0]
+        assert gamma_matches_size == expected_size
+
+    # Check individual IDs are assigned to the correct gamma values
+    # Dict key: {gamma_value: tuple of ID pairs}
+    size_gamma_lookup = {
+        6: [(1, 2)],
+        5: [(2, 3)],
+        4: [(2, 5)],
+        3: [(1, 6)],
+        2: [(5, 7)],
+        1: [(1, 4), (4, 6)],
+        0: [(3, 4), (6, 7)],
+    }
+    print(linker_output)
+    for gamma, id_pairs in size_gamma_lookup.items():
+        for left, right in id_pairs:
+            print(f"Checking IDs: {left}, {right}")
+
+            assert (
+                linker_output.loc[
+                    (linker_output.unique_id_l == left)
+                    & (linker_output.unique_id_r == right)
+                ]
+                .filter(like="gamma_custom")
+                .values[0][0]
+                == gamma
+            )
+
+
+# postcode_comparison
+
+
+@pytest.mark.parametrize(
+    ("ctl", "Linker"),
+    [
+        pytest.param(ctld, DuckDBLinker, id="DuckDB Postcode Comparison Template Test"),
+        pytest.param(ctls, SparkLinker, id="Spark Postcode Comparison Template Test"),
+    ],
+)
+def test_postcode_comparison_levels(spark, ctl, Linker):
+    df = pd.DataFrame(
+        [
+            {
+                "unique_id": 1,
                 "first_name": "Andy",
                 "postcode": "SE1P 0NY",
                 "lat": 53.95,
@@ -436,7 +489,6 @@
                 km_thresholds=5,
             )
         ],
->>>>>>> 04bf8866
     }
 
     if Linker == SparkLinker:
@@ -445,41 +497,6 @@
     linker = Linker(df, settings)
     linker_output = linker.predict().as_pandas_dataframe()
 
-<<<<<<< HEAD
-    # # Dict key: {gamma_level value: size}
-    size_gamma_lookup = {0: 8, 1: 3, 2: 3, 3: 2, 4: 2, 5: 2, 6: 1}
-    # 6: exact_match
-    # 5: reversed_cols
-    # 4: surname match
-    # 3: forename match
-    # 2: surname jaro_winkler > 0.88
-    # 1: forename jaro_winkler > 0.88
-    # 0: else
-
-    # Check gamma sizes are as expected
-    for gamma, expected_size in size_gamma_lookup.items():
-        print(f"gamma={gamma} and gamma_lookup={expected_size}")
-        gamma_matches = linker_output.filter(like="gamma_custom") == gamma
-        gamma_matches_size = gamma_matches.sum().values[0]
-        assert gamma_matches_size == expected_size
-
-    # Check individual IDs are assigned to the correct gamma values
-    # Dict key: {gamma_value: tuple of ID pairs}
-    size_gamma_lookup = {
-        6: [(1, 2)],
-        5: [(2, 3)],
-        4: [(2, 5)],
-        3: [(1, 6)],
-        2: [(5, 7)],
-        1: [(1, 4), (4, 6)],
-        0: [(3, 4), (6, 7)],
-    }
-    print(linker_output)
-    for gamma, id_pairs in size_gamma_lookup.items():
-        for left, right in id_pairs:
-            print(f"Checking IDs: {left}, {right}")
-
-=======
     # Check individual IDs are assigned to the correct gamma values
     # Dict key: {gamma_level: tuple of ID pairs}
     size_gamma_lookup = {
@@ -493,17 +510,10 @@
     for gamma, id_pairs in size_gamma_lookup.items():
         for left, right in id_pairs:
             print(f"Checking IDs: {left}, {right}")
->>>>>>> 04bf8866
             assert (
                 linker_output.loc[
                     (linker_output.unique_id_l == left)
                     & (linker_output.unique_id_r == right)
-<<<<<<< HEAD
-                ]
-                .filter(like="gamma_custom")
-                .values[0][0]
-=======
                 ]["gamma_postcode"].values[0]
->>>>>>> 04bf8866
                 == gamma
             )