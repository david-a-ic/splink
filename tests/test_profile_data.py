--- conflicted
+++ resolved
@@ -5,8 +5,8 @@
 from pyspark.sql.functions import lit
 from pyspark.sql.types import StringType
 
-<<<<<<< HEAD
-from splink.database_api import DuckDBAPI
+from splink.database_api import DuckDBAPI, SQLiteAPI
+from splink.linker import Linker
 from splink.misc import ensure_is_list
 from splink.pipeline import SQLPipeline
 from splink.profile_data import (
@@ -14,12 +14,6 @@
     materialise_df_concat,
     profile_columns,
 )
-=======
-from splink.database_api import DuckDBAPI, SQLiteAPI
-from splink.linker import Linker
-from splink.misc import ensure_is_list
-from splink.profile_data import _col_or_expr_frequencies_raw_data_sql
->>>>>>> 72fce3aa
 
 from .decorator import mark_with_dialects_including
 
@@ -155,8 +149,7 @@
     con = sqlite3.connect(":memory:")
 
     df.to_sql("fake_data_1", con, if_exists="replace")
-<<<<<<< HEAD
-=======
+
     settings_dict = get_settings_dict()
 
     db_api = SQLiteAPI(con)
@@ -165,7 +158,6 @@
         settings_dict,
         db_api,
     )
->>>>>>> 72fce3aa
 
     profile_columns(
         df,
