--- conflicted
+++ resolved
@@ -63,19 +63,6 @@
 
     linker = DuckDBLinker(df, settings)
 
-<<<<<<< HEAD
-    # This test is fiddly because you need to know the hash of the
-    # comparison vector table, but to find this out you need to run the test
-
-    # If the test is failing, run it and look at the output for a line like
-    # CREATE TABLE __splink__df_comparison_vectors_abc123
-    # and modify the following line to include the value of the hash (abc123 above)
-
-    cvv_hashed_tablename = "__splink__df_comparison_vectors_cf129c9c9"
-    linker.register_table(df, cvv_hashed_tablename)
-
-=======
->>>>>>> f1288719
     em_training_session = EMTrainingSession(
         linker,
         "1=1",
