--- conflicted
+++ resolved
@@ -3,9 +3,8 @@
 import pandas as pd
 import pytest
 
-<<<<<<< HEAD
 from splink import exceptions
-from tests.decorator import mark_with_dialects_excluding
+from .decorator import mark_with_dialects_excluding
 
 
 # No SQLite - no array comparisons in library
@@ -15,25 +14,6 @@
     cl = helper.cl
     cll = helper.cll
 
-=======
-import splink.duckdb.comparison_level_library as clld
-import splink.duckdb.comparison_library as cld
-import splink.spark.comparison_level_library as clls
-import splink.spark.comparison_library as cls
-from splink import exceptions
-from splink.duckdb.linker import DuckDBLinker
-from splink.spark.linker import SparkLinker
-
-
-@pytest.mark.parametrize(
-    ("cl", "cll", "Linker"),
-    [
-        pytest.param(cld, clld, DuckDBLinker, id="DuckDB Datediff Integration Tests"),
-        pytest.param(cls, clls, SparkLinker, id="Spark Datediff Integration Tests"),
-    ],
-)
-def test_datediff_levels(spark, cl, cll, Linker):
->>>>>>> d5317861
     # Capture differing comparison levels to allow unique settings generation
     df = pd.DataFrame(
         [
