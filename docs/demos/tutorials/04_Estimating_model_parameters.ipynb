--- conflicted
+++ resolved
@@ -1,363 +1,4 @@
 {
-<<<<<<< HEAD
- "cells": [
-  {
-   "attachments": {},
-   "cell_type": "markdown",
-   "id": "d729e302",
-   "metadata": {},
-   "source": [
-    "# Specifying and estimating a linkage model\n",
-    "\n",
-    "\n",
-    "In the last tutorial we looked at how we can use blocking rules to generate pairwise record comparisons.\n",
-    "\n",
-    "Now it's time to estimate a probabilistic linkage model to score each of these comparisons. The resultant match score is a prediction of whether the two records represent the same entity (e.g. are the same person).  \n",
-    "\n",
-    "The purpose of estimating the model is to learn the relative importance of different parts of your data for the purpose of data linking.  \n",
-    "\n",
-    "For example, a match on date of birth is a much stronger indicator that two records refer to the same entity than a match on gender.  A mismatch on gender may be a stronger indicate against two records referring than a mismatch on name, since names are more likely to be entered differently.\n",
-    "\n",
-    "The relative importance of different information is captured in the (partial) 'match weights', which can be learned from your data.  These match weights are then added up to compute the overall match score.\n",
-    "\n",
-    "The match weights are are derived from the `m` and `u` parameters of the underlying Fellegi Sunter model.  Splink uses various statistical routines to estimate these parameters.  Further details of the underlying theory can be found [here](https://www.robinlinacre.com/intro_to_probabilistic_linkage/), which will help you understand this part of the tutorial."
-   ]
-  },
-  {
-   "cell_type": "code",
-   "execution_count": 1,
-   "id": "aa6a9e30",
-   "metadata": {},
-   "outputs": [],
-   "source": [
-    "# Begin by reading in the tutorial data again\n",
-    "from splink.duckdb.linker import DuckDBLinker\n",
-    "from splink.datasets import splink_datasets\n",
-    "import altair as alt\n",
-    "df = splink_datasets.fake_1000"
-   ]
-  },
-  {
-   "attachments": {},
-   "cell_type": "markdown",
-   "id": "0f104340",
-   "metadata": {},
-   "source": [
-    "##  Specifying a linkage model\n",
-    "\n",
-    "To build a linkage model, the user defines the partial match weights that `splink` needs to estimate.    This is done by defining how the information in the input records should be compared.\n",
-    "\n",
-    "To be concrete, here is an example comparison:\n",
-    "\n",
-    "\n",
-    "first_name_l|first_name_r|surname_l|surname_r|dob_l     |dob_r     |city_l|city_r|email_l            |email_r            |\n",
-    "------------|------------|---------|---------|----------|----------|------|------|-------------------|-------------------|\n",
-    "Robert      |Rob         |Allen    |Allen    |1971-05-24|1971-06-24|nan   |London|roberta25@smith.net|roberta25@smith.net|\n",
-    "\n",
-    "What functions should we use to assess the similarity of `Rob` vs. `Robert` in the the `first_name` field?  \n",
-    "\n",
-    "Should similarity in the `dob` field be computed in the same way, or a different way?\n",
-    "\n",
-    "Your job as the developer of a linkage model is to decide what comparisons are most appropriate for the types of data you have.  \n",
-    "\n",
-    "Splink can then estimate how much weight to place on a fuzzy match of `Rob` vs. `Robert`, relative to an exact match on `Robert`, or a non-match.\n",
-    "\n",
-    "Defining these scenarios is done using `Comparison`s."
-   ]
-  },
-  {
-   "attachments": {},
-   "cell_type": "markdown",
-   "id": "8a520392",
-   "metadata": {},
-   "source": [
-    "### Comparisons\n",
-    "\n",
-    "The concept of a `Comparison` has a specific definition within Splink: it defines how data from one or more input columns is compared, using SQL expressions to assess similarity.\n",
-    "\n",
-    "For example, one `Comparison` may represent how similarity is assessed for a person's date of birth.  \n",
-    "\n",
-    "Another `Comparison` may represent the comparison of a person's name or location.\n",
-    "\n",
-    "A model is composed of many `Comparison`s, which between them assess the similarity of all of the columns being used for data linking.  \n",
-    "\n",
-    "Each `Comparison` contains two or more `ComparisonLevels` which define _n_ discrete gradations of similarity between the input columns within the Comparison.\n",
-    "\n",
-    "As such `ComparisonLevels`are nested within `Comparisons` as follows:\n",
-    "\n",
-    "```\n",
-    "Data Linking Model\n",
-    "├─-- Comparison: Date of birth\n",
-    "│    ├─-- ComparisonLevel: Exact match\n",
-    "│    ├─-- ComparisonLevel: One character difference\n",
-    "│    ├─-- ComparisonLevel: All other\n",
-    "├─-- Comparison: Surname\n",
-    "│    ├─-- ComparisonLevel: Exact match on surname\n",
-    "│    ├─-- ComparisonLevel: All other\n",
-    "│    etc.\n",
-    "```\n",
-    "\n",
-    "Our example data would therefore result in the following comparisons, for `dob` and `surname`:\n",
-    "\n",
-    "|dob_l     |dob_r     |comparison_level        |interpretation |\n",
-    "|----------|----------|------------------------|---------------|\n",
-    "|1971-05-24|1971-05-24|Exact match             |great match    |\n",
-    "|1971-05-24|1971-06-24|One character difference|ok match       |\n",
-    "|1971-05-24|2000-01-02|All other               |bad match      |\n",
-    "\n",
-    "\n",
-    "\n",
-    "surname_l|surname_r|comparison_level |interpretation                                       |\n",
-    "---------|---------|-----------------|-----------------------------------------------------|\n",
-    "Rob      |Rob      |Exact match      |great match                                          |\n",
-    "Rob      |Jane     |All other        |bad match                                            |\n",
-    "Rob      |Robert   |All other        |bad match, this comparison has no notion of nicknames|\n",
-    "\n",
-    "More information about comparisons can be found [here](https://moj-analytical-services.github.io/splink/comparison.html).\n",
-    "\n",
-    "\n",
-    "We will now use these concepts to build a data linking model."
-   ]
-  },
-  {
-   "attachments": {},
-   "cell_type": "markdown",
-   "id": "02000a24",
-   "metadata": {},
-   "source": [
-    "### Specifying the model using comparisons\n",
-    "\n",
-    "Splink includes libraries of comparison functions to make it simple to get started. These are split into two categories:\n",
-    "\n",
-    "1. `Comparison` functions which apply a particular fuzzy matching function. For example, levenshtein distance.\n"
-   ]
-  },
-  {
-   "cell_type": "code",
-   "execution_count": 2,
-   "id": "4b7159fb",
-   "metadata": {},
-   "outputs": [
-    {
-     "name": "stdout",
-     "output_type": "stream",
-     "text": [
-      "Comparison 'Exact match vs. Email within levenshtein threshold 2 vs. anything else' of \"email\".\n",
-      "Similarity is assessed using the following ComparisonLevels:\n",
-      "    - 'Null' with SQL rule: \"email_l\" IS NULL OR \"email_r\" IS NULL\n",
-      "    - 'Exact match' with SQL rule: \"email_l\" = \"email_r\"\n",
-      "    - 'Levenshtein <= 2' with SQL rule: levenshtein(\"email_l\", \"email_r\") <= 2\n",
-      "    - 'All other comparisons' with SQL rule: ELSE\n",
-      "\n"
-     ]
-    }
-   ],
-   "source": [
-    "import splink.duckdb.comparison_library as cl\n",
-    "\n",
-    "email_comparison =  cl.levenshtein_at_thresholds(\"email\", 2)\n",
-    "print(email_comparison.human_readable_description)"
-   ]
-  },
-  {
-   "attachments": {},
-   "cell_type": "markdown",
-   "id": "f0a6cc8b",
-   "metadata": {},
-   "source": [
-    "2. `Comparison Template` functions which have been created for specific data types. For example, names."
-   ]
-  },
-  {
-   "cell_type": "code",
-   "execution_count": 3,
-   "id": "bd6143e7",
-   "metadata": {},
-   "outputs": [
-    {
-     "name": "stdout",
-     "output_type": "stream",
-     "text": [
-      "Comparison 'Exact match vs. First_Name within levenshtein threshold 1 vs. First_Name within damerau-levenshtein threshold 1 vs. First_Name within jaro_winkler thresholds 0.9, 0.8 vs. anything else' of \"first_name\".\n",
-      "Similarity is assessed using the following ComparisonLevels:\n",
-      "    - 'Null' with SQL rule: \"first_name_l\" IS NULL OR \"first_name_r\" IS NULL\n",
-      "    - 'Exact match first_name' with SQL rule: \"first_name_l\" = \"first_name_r\"\n",
-      "    - 'Damerau_levenshtein <= 1' with SQL rule: damerau_levenshtein(\"first_name_l\", \"first_name_r\") <= 1\n",
-      "    - 'Jaro_winkler_similarity >= 0.9' with SQL rule: jaro_winkler_similarity(\"first_name_l\", \"first_name_r\") >= 0.9\n",
-      "    - 'Jaro_winkler_similarity >= 0.8' with SQL rule: jaro_winkler_similarity(\"first_name_l\", \"first_name_r\") >= 0.8\n",
-      "    - 'All other comparisons' with SQL rule: ELSE\n",
-      "\n"
-     ]
-    }
-   ],
-   "source": [
-    "import splink.duckdb.comparison_template_library as ctl\n",
-    "\n",
-    "first_name_comparison = ctl.name_comparison(\"first_name\")\n",
-    "print(first_name_comparison.human_readable_description)\n"
-   ]
-  },
-  {
-   "attachments": {},
-   "cell_type": "markdown",
-   "id": "47b7677a",
-   "metadata": {},
-   "source": [
-    "## Specifying the full settings dictionary\n",
-    "\n",
-    "`Comparisons` are specified as part of the Splink `settings`, a Python dictionary which controls all of the configuration of a Splink model:"
-   ]
-  },
-  {
-   "cell_type": "code",
-   "execution_count": 4,
-   "id": "0fa0611a",
-   "metadata": {},
-   "outputs": [],
-   "source": [
-    "from splink.duckdb.blocking_rule_library import block_on\n",
-    "\n",
-    "settings = {\n",
-    "    \"link_type\": \"dedupe_only\",\n",
-    "    \"comparisons\": [\n",
-    "        ctl.name_comparison(\"first_name\"),\n",
-    "        ctl.name_comparison(\"surname\"),\n",
-    "        ctl.date_comparison(\"dob\", cast_strings_to_date=True),\n",
-    "        cl.exact_match(\"city\", term_frequency_adjustments=True),\n",
-    "        ctl.email_comparison(\"email\", include_username_fuzzy_level=False),\n",
-    "    ],\n",
-    "    \"blocking_rules_to_generate_predictions\": [\n",
-    "        block_on(\"first_name\"),\n",
-    "        block_on(\"surname\"),\n",
-    "    ],\n",
-    "    \"retain_matching_columns\": True,\n",
-    "    \"retain_intermediate_calculation_columns\": True,\n",
-    "}\n",
-    "\n",
-    "linker = DuckDBLinker(df, settings)"
-   ]
-  },
-  {
-   "attachments": {},
-   "cell_type": "markdown",
-   "id": "657a1fb8",
-   "metadata": {},
-   "source": [
-    "In words, this setting dictionary says:\n",
-    "\n",
-    "\n",
-    "* We are performing a `dedupe_only` (the other options are `link_only`, or `link_and_dedupe`, which may be used if there are multiple input datasets).\n",
-    "* When comparing records, we will use information from the `first_name`, `surname`, `dob`, `city` and `email` columns to compute a match score.\n",
-    "* The `blocking_rules_to_generate_predictions` states that we will only check for duplicates amongst records where either the `first_name` or `surname` is identical.\n",
-    "* We have enabled [term frequency adjustments](https://moj-analytical-services.github.io/splink/topic_guides/comparisons/term-frequency.html) for the 'city' column, because some values (e.g. `London`) appear much more frequently than others.\n",
-    "* We have set `retain_intermediate_calculation_columns` and `additional_columns_to_retain` to `True`  so that Splink outputs additional information that helps the user understand the calculations. If they were `False`, the computations would run faster."
-   ]
-  },
-  {
-   "attachments": {},
-   "cell_type": "markdown",
-   "id": "afa31386",
-   "metadata": {},
-   "source": [
-    "## Estimate the parameters of the model\n",
-    "\n",
-    "Now that we have specified our linkage model, we need to estimate the [`probability_two_random_records_match`](https://moj-analytical-services.github.io/splink/settings_dict_guide.html#probability_two_random_records_match), `u`, and `m` parameters.\n",
-    "\n",
-    "- The `probability_two_random_records_match` parameter is the probability that two records taken at random from your input data represent a match (typically a very small number).\n",
-    "\n",
-    "- The `u` values are the proportion of records falling into each `ComparisonLevel` amongst truly *non-matching* records.\n",
-    "\n",
-    "- The `m` values are the proportion of records falling into each `ComparisonLevel` amongst truly *matching* records\n",
-    "\n",
-    "You can read more about [the theory of what these mean](https://www.robinlinacre.com/maths_of_fellegi_sunter/).\n",
-    "\n",
-    "We can estimate these parameters using unlabeled data. If we have labels, then we can estimate them even more accurately."
-   ]
-  },
-  {
-   "attachments": {},
-   "cell_type": "markdown",
-   "id": "c2871ac6",
-   "metadata": {},
-   "source": [
-    "### Estimation of `probability_two_random_records_match`\n",
-    "\n",
-    "In some cases, the `probability_two_random_records_match` will be known. For example, if you are linking two tables of 10,000 records and expect a one-to-one match, then you should set this value to `1/10_000` in your settings instead of estimating it.\n",
-    "\n",
-    "More generally, this parameter is unknown and needs to be estimated.  \n",
-    "\n",
-    "It can be estimated accurately enough for most purposes by combining a series of deterministic matching rules and a guess of the recall corresponding to those rules.  For further details of the rationale behind this appraoch see [here](https://github.com/moj-analytical-services/splink/issues/462#issuecomment-1227027995).\n",
-    "\n",
-    "In this example, I guess that the following deterministic matching rules have a recall of about 70%:"
-   ]
-  },
-  {
-   "cell_type": "code",
-   "execution_count": 5,
-   "id": "cbf92120",
-   "metadata": {},
-   "outputs": [
-    {
-     "name": "stderr",
-     "output_type": "stream",
-     "text": [
-      "Probability two random records match is estimated to be  0.00333.\n",
-      "This means that amongst all possible pairwise record comparisons, one in 300.13 are expected to match.  With 499,500 total possible comparisons, we expect a total of around 1,664.29 matching pairs\n"
-     ]
-    }
-   ],
-   "source": [
-    "deterministic_rules = [\n",
-    "    \"l.first_name = r.first_name and levenshtein(r.dob, l.dob) <= 1\",\n",
-    "    \"l.surname = r.surname and levenshtein(r.dob, l.dob) <= 1\",\n",
-    "    \"l.first_name = r.first_name and levenshtein(r.surname, l.surname) <= 2\",\n",
-    "    \"l.email = r.email\"\n",
-    "]\n",
-    "\n",
-    "linker.estimate_probability_two_random_records_match(deterministic_rules, recall=0.7)"
-   ]
-  },
-  {
-   "attachments": {},
-   "cell_type": "markdown",
-   "id": "7712860b",
-   "metadata": {},
-   "source": [
-    "### Estimation of `u` probabilities\n",
-    "\n",
-    "Once we have the `probability_two_random_records_match` parameter, we can estimate the `u` probabilities.\n",
-    "\n",
-    "We estimate `u` using the `estimate_u_using_random_sampling` method, which doesn't require any labels.\n",
-    "\n",
-    "It works by sampling random pairs of records, since most of these pairs are going to be non-matches. Over these non-matches we compute the distribution of `ComparisonLevel`s for each `Comparison`.\n",
-    "\n",
-    "For instance, for `gender`, we would find that the the gender matches 50% of the time, and mismatches 50% of the time. \n",
-    "\n",
-    "For `dob` on the other hand, we would find that the `dob` matches 1% of the time, has a \"one character difference\" 3% of the time, and everything else happens 96% of the time.\n",
-    "\n",
-    "The larger the random sample, the more accurate the predictions. You control this using the `max_pairs` parameter. For large datasets, we recommend using at least 10 million - but the higher the better and 1 billion is often appropriate for larger datasets."
-   ]
-  },
-  {
-   "cell_type": "code",
-   "execution_count": 6,
-   "id": "b8d49e7a",
-   "metadata": {},
-   "outputs": [
-    {
-     "name": "stderr",
-     "output_type": "stream",
-     "text": [
-      "----- Estimating u probabilities using random sampling -----\n"
-     ]
-    },
-    {
-     "data": {
-      "application/vnd.jupyter.widget-view+json": {
-       "model_id": "d3fb368bb428401a8c17957a34db0fca",
-       "version_major": 2,
-       "version_minor": 0
-=======
   "cells": [
     {
       "cell_type": "raw",
@@ -475,7 +116,6 @@
         "tags": [
           "hide_input"
         ]
->>>>>>> 0637f626
       },
       "outputs": [],
       "source": [
