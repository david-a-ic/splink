[tool.poetry]
name = "splink"
version = "3.9.13"
description = "Fast probabilistic data linkage at scale"
authors = ["Robin Linacre <robinlinacre@hotmail.com>", "Sam Lindsay", "Theodore Manassis", "Tom Hepworth", "Andy Bond", "Ross Kennedy"]
license = "MIT"
homepage = "https://github.com/moj-analytical-services/splink"
repository = "https://github.com/moj-analytical-services/splink"
readme = "README.md"

[tool.poetry.dependencies]
<<<<<<< HEAD
python = ">=3.8.0,<4.0.0"
jsonschema = ">=3.2"
# 1.3.5 is the last version supporting py 3.7.1
pandas = ">1.3.5"
duckdb = ">=0.9.2"
sqlglot = ">=13.0.0"
altair = "^5.0.1"
=======
# Keep these as loose as possible, so app users have the
# most possible choice. Only exclude a version if you KNOW it is broken.
python = ">=3.7.1,<4.0.0"
jsonschema = ">=3.2"
# 1.3.5 is the last version supporting py 3.7.1
pandas = ">1.3.0"
duckdb = ">=0.8.0"
sqlglot = ">=13.0.0"
altair = ">=5.0.1"
>>>>>>> f7bfc042
Jinja2 = ">=3.0.3"
phonetics = ">=1.0.5"

# Optional installs
pyspark = {version=">=3.2.1", optional=true}

awswrangler = [
<<<<<<< HEAD
    {version=">=3.0.0,<4.0.0", python = ">=3.8", optional=true}
=======
    {version = "2.18.0", python = ">=3.7.1,<3.8", optional=true},
    {version=">=3.0.0", python = "^3.8", optional=true}
>>>>>>> f7bfc042
]

psycopg2-binary = {version=">=2.8.0", optional=true}

# for graph metrics
igraph = { version = ">=0.11.2", python = ">=3.8", optional=true }

[tool.poetry.group.dev]
[tool.poetry.group.dev.dependencies]
tabulate = ">=0.8.9"
pyspark = ">=3.2.1"
sqlalchemy = ">=1.4.0"
# temporarily use binary version, to avoid issues with pg_config path
psycopg2-binary = ">=2.8.0"
igraph = ">=0.11.2"

[tool.poetry.group.linting]
[tool.poetry.group.linting.dependencies]
black = "22.6.0"
ruff = "0.0.257"

[tool.poetry.group.testing]
[tool.poetry.group.testing.dependencies]
# pin to reduce dependencies
pytest = ">=7.3"
pyarrow = ">=7.0.0"
networkx = ">=2.5.1"
rapidfuzz = ">=2.0.3"

[tool.poetry.group.typechecking]
optional = true
[tool.poetry.group.typechecking.dependencies]
mypy = "1.7.0"

[tool.poetry.extras]
pyspark = ["pyspark"]
spark = ["pyspark"]
athena = ["awswrangler"]
postgres = ["sqlalchemy", "psycopg2-binary"]

[build-system]
requires = ["poetry-core>=1.0.8"]
build-backend = "poetry.core.masonry.api"

[tool.isort]
profile = "black"

[tool.ruff]
line-length = 88
select = [
    # Pyflakes
    "F",
    # Pycodestyle
    "E",
    "W",
    # isort
    "I001",
    # bugbear
    "B",
    # flake8-print
    "T20"
]
ignore = [
    "B905", # `zip()` without an explicit `strict=` parameter
    "B006", # Do not use mutable data structures for argument defaults"
]

[tool.pytest.ini_options]
addopts = ["-m default"]
markers = [
# only tests where backend is irrelevant:
    "core",
# see tests/decorator.py::dialect_groups for group details:
    "default",
    "all",
# backend-specific sets
    "duckdb",
    "duckdb_only",
    "spark",
    "spark_only",
    "sqlite",
    "sqlite_only",
]

[tool.mypy]
packages = "splink"
# temporary exclusions
exclude = [
    # modules getting substantial rewrites:
    '.*comparison_imports\.py$',
    '.*comparison.*library\.py',
    'comparison_level_composition',
    # modules with large number of errors
    '.*linker\.py',
]
# for now at least allow implicit optionals
# to cut down on noise. Easy to fix.
implicit_optional = true
# for now, ignore missing imports
# can remove later and install stubs, where existent
ignore_missing_imports = true<|MERGE_RESOLUTION|>--- conflicted
+++ resolved
@@ -9,7 +9,6 @@
 readme = "README.md"
 
 [tool.poetry.dependencies]
-<<<<<<< HEAD
 python = ">=3.8.0,<4.0.0"
 jsonschema = ">=3.2"
 # 1.3.5 is the last version supporting py 3.7.1
@@ -17,17 +16,6 @@
 duckdb = ">=0.9.2"
 sqlglot = ">=13.0.0"
 altair = "^5.0.1"
-=======
-# Keep these as loose as possible, so app users have the
-# most possible choice. Only exclude a version if you KNOW it is broken.
-python = ">=3.7.1,<4.0.0"
-jsonschema = ">=3.2"
-# 1.3.5 is the last version supporting py 3.7.1
-pandas = ">1.3.0"
-duckdb = ">=0.8.0"
-sqlglot = ">=13.0.0"
-altair = ">=5.0.1"
->>>>>>> f7bfc042
 Jinja2 = ">=3.0.3"
 phonetics = ">=1.0.5"
 
@@ -35,12 +23,7 @@
 pyspark = {version=">=3.2.1", optional=true}
 
 awswrangler = [
-<<<<<<< HEAD
     {version=">=3.0.0,<4.0.0", python = ">=3.8", optional=true}
-=======
-    {version = "2.18.0", python = ">=3.7.1,<3.8", optional=true},
-    {version=">=3.0.0", python = "^3.8", optional=true}
->>>>>>> f7bfc042
 ]
 
 psycopg2-binary = {version=">=2.8.0", optional=true}
