[tool.poetry]
name = "splink"
<<<<<<< HEAD
version = "3.9.15"
=======
version = "4.0.0"
>>>>>>> 0637f626
description = "Fast probabilistic data linkage at scale"
authors = ["Robin Linacre <robinlinacre@hotmail.com>", "Sam Lindsay", "Theodore Manassis", "Tom Hepworth", "Andy Bond", "Ross Kennedy"]
license = "MIT"
homepage = "https://github.com/moj-analytical-services/splink"
repository = "https://github.com/moj-analytical-services/splink"
readme = "README.md"

[tool.poetry.dependencies]
python = ">=3.8.0,<4.0.0"
jsonschema = ">=3.2"
# 1.3.5 is the last version supporting py 3.7.1
pandas = ">1.3.5"
duckdb = ">=0.9.2"
sqlglot = ">=13.0.0"
altair = "^5.0.1"
Jinja2 = ">=3.0.3"

# need to manually specify numpy versions suitable for CI
# 1.24.4 works with python 3.8, but not 3.12
numpy = [
    # version is minimum valid with above listed pandas version
    {version=">=1.17.3", python = "<3.12"},
    {version=">=1.26.0", python = ">=3.12"},
]


# Optional installs
# python >=3.12 requires pyspark >=4.0.0 - currently unreleased
pyspark = {version=">=3.2.1", optional=true}

awswrangler = [
    {version=">=3.0.0,<4.0.0", python = ">=3.8", optional=true}
]

psycopg2-binary = {version=">=2.8.0", optional=true}

# for graph metrics
igraph = { version = ">=0.11.2", python = ">=3.8", optional=true }

[tool.poetry.group.dev]
[tool.poetry.group.dev.dependencies]
tabulate = ">=0.8.9"
pyspark = ">=3.2.1"
sqlalchemy = ">=1.4.0"
# temporarily use binary version, to avoid issues with pg_config path
psycopg2-binary = ">=2.8.0"
igraph = ">=0.11.2"

[tool.poetry.group.linting]
[tool.poetry.group.linting.dependencies]
ruff = "^0.4.2"

[tool.poetry.group.testing]
[tool.poetry.group.testing.dependencies]
# pin to reduce dependencies
pytest = ">=7.3"
pyarrow = ">=7.0.0"
networkx = ">=2.5.1"
rapidfuzz = ">=2.0.3"

[tool.poetry.group.typechecking]
optional = true
[tool.poetry.group.typechecking.dependencies]
mypy = "1.9.0"

[tool.poetry.extras]
pyspark = ["pyspark"]
spark = ["pyspark"]
athena = ["awswrangler"]
postgres = ["sqlalchemy", "psycopg2-binary"]

[build-system]
requires = ["poetry-core>=1.0.8"]
build-backend = "poetry.core.masonry.api"

[tool.isort]
profile = "black"

[tool.ruff]
line-length = 88
lint.select = [
    # Pyflakes
    "F",
    # Pycodestyle
    "E",
    "W",
    # isort
    "I001",
    # bugbear
    "B",
    # flake8-print
    "T20"
]
lint.ignore = [
    "B905", # `zip()` without an explicit `strict=` parameter
    "B006", # Do not use mutable data structures for argument defaults"
]

[tool.pytest.ini_options]
addopts = ["-m default"]
markers = [
# only tests where backend is irrelevant:
    "core",
# see tests/decorator.py::dialect_groups for group details:
    "default",
    "all",
# backend-specific sets
    "duckdb",
    "duckdb_only",
    "spark",
    "spark_only",
    "sqlite",
    "sqlite_only",
    "postgres",
    "postgres_only",
]

[tool.mypy]
packages = "splink"
# for now at least allow implicit optionals
# to cut down on noise. Easy to fix.
implicit_optional = true
# for now, ignore missing imports
# can remove later and install stubs, where existent
ignore_missing_imports = true

# options for strict mode
# too much to handle at once, so opt-in a little at a time
# https://mypy.readthedocs.io/en/stable/existing_code.html#introduce-stricter-options
warn_unused_configs = true
warn_redundant_casts = true
warn_unused_ignores = true
strict_equality = true
# don't worry about warning: https://github.com/python/mypy/issues/16189
strict_concatenate = true
check_untyped_defs = true
disallow_subclassing_any = true
disallow_untyped_decorators = true
disallow_any_generics = true
# further strict checks to add in:
# disallow_untyped_calls = true
disallow_incomplete_defs = true
# disallow_untyped_defs = true<|MERGE_RESOLUTION|>--- conflicted
+++ resolved
@@ -1,10 +1,6 @@
 [tool.poetry]
 name = "splink"
-<<<<<<< HEAD
-version = "3.9.15"
-=======
 version = "4.0.0"
->>>>>>> 0637f626
 description = "Fast probabilistic data linkage at scale"
 authors = ["Robin Linacre <robinlinacre@hotmail.com>", "Sam Lindsay", "Theodore Manassis", "Tom Hepworth", "Andy Bond", "Ross Kennedy"]
 license = "MIT"
